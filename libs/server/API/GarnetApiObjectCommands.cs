--- conflicted
+++ resolved
@@ -19,13 +19,8 @@
         /// <inheritdoc />
         public GarnetStatus SortedSetAdd(byte[] key, ref ObjectInput input, out int zaddCount)
         {
-<<<<<<< HEAD
             var status = storageSession.SortedSetAdd(key, ref input, out var output, ref objectContext);
-            zaddCount = output.countDone;
-=======
-            var status = storageSession.SortedSetAdd(key, input, out var output, ref objectContext);
             zaddCount = output.result1;
->>>>>>> 2166147f
             return status;
         }
 
