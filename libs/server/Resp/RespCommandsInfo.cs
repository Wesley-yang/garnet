﻿// Copyright (c) Microsoft Corporation.
// Licensed under the MIT license.

using System;
using System.Collections.Generic;
using System.ComponentModel;
using System.Linq;

namespace Garnet.server
{
    /// <summary>
    /// Container for command information
    /// </summary>
    class RespCommandsInfo
    {
        public readonly string nameStr;

        /// <summary>
        /// Number of arguments of the command.
        /// </summary>
        public readonly int arity;

        /// <summary>
        /// Name of the command
        /// </summary>
        public readonly byte[] name;
        public readonly byte arrayCommand;

        /// <summary>
        /// Associated RESPCommand Id
        /// </summary>
        public readonly RespCommand command;
        public readonly HashSet<RespCommandOption> options;
        public readonly RespCommandFlags flags;
        public readonly string[] flagStrings;

        private static readonly Lazy<IReadOnlyDictionary<string, string>> lazyFlagNameToDesc =
            new(
                () =>
                {
                    var flagToDesc = new Dictionary<string, string>();
                    foreach (var flagFieldInfo in typeof(RespCommandFlags).GetFields())
                    {
                        var descAttr = (DescriptionAttribute)flagFieldInfo.GetCustomAttributes(typeof(DescriptionAttribute), false).FirstOrDefault();
                        if (descAttr != null)
                        {
                            flagToDesc.Add(flagFieldInfo.Name, descAttr.Description);
                        }
                    }

                    return flagToDesc;
                });

        public RespCommandsInfo(string name, RespCommand command, int arity, HashSet<RespCommandOption> options, RespCommandFlags flags = RespCommandFlags.None)
        {
            nameStr = name.ToUpper();
            this.name = System.Text.Encoding.ASCII.GetBytes(nameStr);
            this.command = command;
            this.arity = arity;
            this.options = options;
            this.arrayCommand = 255;
            this.flags = flags;
            this.flagStrings = flags == RespCommandFlags.None
                ? Array.Empty<string>()
                : flags.ToString().Split(',').Select(f => lazyFlagNameToDesc.Value[f.Trim()]).ToArray();
        }

        public RespCommandsInfo(string name, RespCommand command, int arity, HashSet<RespCommandOption> options, byte arrayCommand, RespCommandFlags flags = RespCommandFlags.None) : this(name, command, arity, options, flags)
        {
            this.arrayCommand = arrayCommand;
        }

        /// <summary>
        /// Check whether the option is for this command or not and returns RespCommandsOptionInfo
        /// </summary>
        public bool MatchOptions(ReadOnlySpan<byte> command, out RespCommandsOptionInfo optionOutput)
        {
            for (int i = 0; i < RespCommandsOptionInfo.optionMap.Length; i++)
            {
                optionOutput = RespCommandsOptionInfo.optionMap[i];
                if (command.SequenceEqual(new ReadOnlySpan<byte>(optionOutput.name)) && this.options.Contains(optionOutput.option))
                    return true;
            }
            optionOutput = null;
            return false;
        }

        public static RespCommandsInfo findCommand(RespCommand cmd, byte subCmd = 0)
        {

            RespCommandsInfo result = cmd switch
            {
                RespCommand.SortedSet => sortedSetCommandsInfoMap.GetValueOrDefault(subCmd),
                RespCommand.List => listCommandsInfoMap.GetValueOrDefault(subCmd),
                RespCommand.Hash => hashCommandsInfoMap.GetValueOrDefault(subCmd),
                RespCommand.Set => setCommandsInfoMap.GetValueOrDefault(subCmd),
                RespCommand.All => customCommandsInfoMap.GetValueOrDefault(cmd),
                _ => basicCommandsInfoMap.GetValueOrDefault(cmd)
            };
            return result;
        }

        public static IEnumerable<RespCommandsInfo> getAllCommandsInfo()
        {
            foreach (var value in basicCommandsInfoMap.Values) yield return value;
            foreach (var value in customCommandsInfoMap.Values) yield return value;
            foreach (var value in hashCommandsInfoMap.Values) yield return value;
            foreach (var value in listCommandsInfoMap.Values) yield return value;
            foreach (var value in setCommandsInfoMap.Values) yield return value;
            foreach (var value in sortedSetCommandsInfoMap.Values) yield return value;
        }

        private static readonly Dictionary<RespCommand, RespCommandsInfo> basicCommandsInfoMap = new Dictionary<RespCommand, RespCommandsInfo>
        {
<<<<<<< HEAD
            {RespCommand.GET,       new RespCommandsInfo("GET", RespCommand.GET,             2, null, RespCommandFlags.ReadOnly | RespCommandFlags.Fast)},
            {RespCommand.SET,       new RespCommandsInfo("SET", RespCommand.SET,            -3, new HashSet<RespCommandOption>{
=======
            {RespCommand.GET,         new RespCommandsInfo("GET",        RespCommand.GET,         1, null)},
            {RespCommand.SET,         new RespCommandsInfo("SET",        RespCommand.SET,        -2, new HashSet<RespCommandOption>{
>>>>>>> 31b352c5
                RespCommandOption.EX,
                RespCommandOption.NX,
                RespCommandOption.XX,
                RespCommandOption.GET,
                RespCommandOption.PX,
                RespCommandOption.EXAT,
                RespCommandOption.PXAT,
            })},
            {RespCommand.GETRANGE,    new RespCommandsInfo("GETRANGE",   RespCommand.GETRANGE,    3, null)},
            {RespCommand.SETRANGE,    new RespCommandsInfo("SETRANGE",   RespCommand.SETRANGE,    3, null)},
            // PUBLISH
            {RespCommand.PFADD,       new RespCommandsInfo("PFADD",      RespCommand.PFADD,      -2, null)},
            {RespCommand.PFCOUNT,     new RespCommandsInfo("PFCOUNT",    RespCommand.PFCOUNT,    -1, null)},
            {RespCommand.PFMERGE,     new RespCommandsInfo("PFMERGE",    RespCommand.PFMERGE,    -2, null)},

            {RespCommand.SETEX,       new RespCommandsInfo("SETEX",      RespCommand.SETEX,      -3, null)},
            {RespCommand.PSETEX,      new RespCommandsInfo("PSETEX",     RespCommand.PSETEX,      3, null)},
            {RespCommand.SETEXNX,     new RespCommandsInfo("SETEXNX",    RespCommand.SETEXNX,    -2, null)},
            {RespCommand.SETEXXX,     new RespCommandsInfo("SETEXXX",    RespCommand.SETEXXX,    -2, null)},
            {RespCommand.DEL,         new RespCommandsInfo("DEL",        RespCommand.DEL,        -1, null)},
            {RespCommand.EXISTS,      new RespCommandsInfo("EXISTS",     RespCommand.EXISTS,      1, null)},
            {RespCommand.RENAME,      new RespCommandsInfo("RENAME",     RespCommand.RENAME,      2, null)},
            {RespCommand.INCR,        new RespCommandsInfo("INCR",       RespCommand.INCR,        1, null)},
            {RespCommand.INCRBY,      new RespCommandsInfo("INCRBY",     RespCommand.INCRBY,      2, null)},
            {RespCommand.DECR,        new RespCommandsInfo("DECR",       RespCommand.DECR,        1, null)},
            {RespCommand.DECRBY,      new RespCommandsInfo("DECRBY",     RespCommand.DECRBY,      2, null)},
            {RespCommand.EXPIRE,      new RespCommandsInfo("EXPIRE",     RespCommand.EXPIRE,     -2, new HashSet<RespCommandOption>{
                RespCommandOption.NX,
                RespCommandOption.XX,
                RespCommandOption.GT,
                RespCommandOption.LT,
            })},
            {RespCommand.PEXPIRE,     new RespCommandsInfo("PEXPIRE",    RespCommand.PEXPIRE,    -2, new HashSet<RespCommandOption>{
                RespCommandOption.NX,
                RespCommandOption.XX,
                RespCommandOption.GT,
                RespCommandOption.LT,
            })},
            {RespCommand.PERSIST,     new RespCommandsInfo("PERSIST",    RespCommand.PERSIST,     1, null)},
            {RespCommand.TTL,         new RespCommandsInfo("TTL",        RespCommand.TTL,         1, null)},
            {RespCommand.PTTL,        new RespCommandsInfo("PTTL",       RespCommand.PTTL,        1, null)},
            {RespCommand.SETBIT,      new RespCommandsInfo("SETBIT",     RespCommand.SETBIT,      3, null)},
            {RespCommand.GETBIT,      new RespCommandsInfo("GETBIT",     RespCommand.GETBIT,      2, null)},
            {RespCommand.BITCOUNT,    new RespCommandsInfo("BITCOUNT",   RespCommand.BITCOUNT,   -1, null)},
            {RespCommand.BITPOS,      new RespCommandsInfo("BITPOS",     RespCommand.BITPOS,     -2, null)},
            {RespCommand.BITFIELD,    new RespCommandsInfo("BITFIELD",   RespCommand.BITFIELD,   -1, null)},

            {RespCommand.MSET,        new RespCommandsInfo("MSET",       RespCommand.MSET,       -2, null)},
            {RespCommand.MSETNX,      new RespCommandsInfo("MSETNX",     RespCommand.MSETNX,     -2, null)},
            {RespCommand.MGET,        new RespCommandsInfo("MGET",       RespCommand.MGET,       -2, null)},
            {RespCommand.UNLINK,      new RespCommandsInfo("UNLINK",     RespCommand.UNLINK,     -1, null)},

            {RespCommand.MULTI,       new RespCommandsInfo("MULTI",      RespCommand.MULTI,       0,  null)},
            {RespCommand.EXEC,        new RespCommandsInfo("EXEC",       RespCommand.EXEC,        0,  null)},
            {RespCommand.WATCH,       new RespCommandsInfo("WATCH",      RespCommand.WATCH,      -1, null)},
            {RespCommand.UNWATCH,     new RespCommandsInfo("WATCH",      RespCommand.UNWATCH,     0, null)},
            {RespCommand.DISCARD,     new RespCommandsInfo("DISCARD",    RespCommand.DISCARD,     0,  null)},
            {RespCommand.GETDEL,      new RespCommandsInfo("GETDEL",     RespCommand.GETDEL,      1, null)},
            {RespCommand.APPEND,      new RespCommandsInfo("APPEND",     RespCommand.APPEND,      2,  null)},

            //Admin Commands
            {RespCommand.ECHO,        new RespCommandsInfo("ECHO",       RespCommand.ECHO,        1, null)},
            {RespCommand.REPLICAOF,   new RespCommandsInfo("REPLICAOF",  RespCommand.REPLICAOF,   2, null)},
            {RespCommand.SECONDARYOF, new RespCommandsInfo("SLAVEOF",    RespCommand.SECONDARYOF, 2, null)},
            {RespCommand.CONFIG,      new RespCommandsInfo("CONFIG",     RespCommand.CONFIG,      1, null)},
            {RespCommand.CLIENT,      new RespCommandsInfo("CLIENT",     RespCommand.CLIENT,      3, null)},
            {RespCommand.REGISTERCS,  new RespCommandsInfo("REGISTERCS", RespCommand.REGISTERCS, -4, null)},
        };

        private static readonly Dictionary<byte, RespCommandsInfo> sortedSetCommandsInfoMap = new Dictionary<byte, RespCommandsInfo>
        {
            {(byte)SortedSetOperation.ZADD,             new RespCommandsInfo("ZADD", RespCommand.SortedSet,             -3,null, (byte)SortedSetOperation.ZADD)},
            {(byte)SortedSetOperation.ZMSCORE,          new RespCommandsInfo("ZMSCORE", RespCommand.SortedSet,          -2,null, (byte)SortedSetOperation.ZMSCORE)},
            {(byte)SortedSetOperation.ZREM,             new RespCommandsInfo("ZREM", RespCommand.SortedSet,             -2,null, (byte)SortedSetOperation.ZREM)},
            {(byte)SortedSetOperation.ZCARD,            new RespCommandsInfo("ZCARD", RespCommand.SortedSet,             1,null, (byte)SortedSetOperation.ZCARD)},
            {(byte)SortedSetOperation.ZPOPMAX,          new RespCommandsInfo("ZPOPMAX", RespCommand.SortedSet,          -1,null, (byte)SortedSetOperation.ZPOPMAX)},
            {(byte)SortedSetOperation.ZSCORE,           new RespCommandsInfo("ZSCORE", RespCommand.SortedSet,            2,null, (byte)SortedSetOperation.ZSCORE)},
            {(byte)SortedSetOperation.ZCOUNT,           new RespCommandsInfo("ZCOUNT", RespCommand.SortedSet,            3,null, (byte)SortedSetOperation.ZCOUNT)},
            {(byte)SortedSetOperation.ZINCRBY,          new RespCommandsInfo("ZINCRBY", RespCommand.SortedSet,           3,null, (byte)SortedSetOperation.ZINCRBY)},
            {(byte)SortedSetOperation.ZRANK,            new RespCommandsInfo("ZRANK", RespCommand.SortedSet,             2,null, (byte)SortedSetOperation.ZRANK)},
            {(byte)SortedSetOperation.ZRANGE,           new RespCommandsInfo("ZRANGE", RespCommand.SortedSet,           -3,null, (byte)SortedSetOperation.ZRANGE)},
            {(byte)SortedSetOperation.ZRANGEBYSCORE,    new RespCommandsInfo("ZRANGEBYSCORE", RespCommand.SortedSet,    -3,null, (byte)SortedSetOperation.ZRANGEBYSCORE)},
            {(byte)SortedSetOperation.ZREVRANK,         new RespCommandsInfo("ZREVRANK", RespCommand.SortedSet,          2,null, (byte)SortedSetOperation.ZREVRANK)},
            {(byte)SortedSetOperation.ZREMRANGEBYLEX,   new RespCommandsInfo("ZREMRANGEBYLEX", RespCommand.SortedSet,    3,null, (byte)SortedSetOperation.ZREMRANGEBYLEX)},
            {(byte)SortedSetOperation.ZREMRANGEBYRANK,  new RespCommandsInfo("ZREMRANGEBYRANK", RespCommand.SortedSet,   3,null, (byte)SortedSetOperation.ZREMRANGEBYRANK)},
            {(byte)SortedSetOperation.ZREMRANGEBYSCORE, new RespCommandsInfo("ZREMRANGEBYSCORE", RespCommand.SortedSet,  3,null, (byte)SortedSetOperation.ZREMRANGEBYSCORE)},
            {(byte)SortedSetOperation.ZLEXCOUNT,        new RespCommandsInfo("ZLEXCOUNT", RespCommand.SortedSet,         3,null, (byte)SortedSetOperation.ZLEXCOUNT)},
            {(byte)SortedSetOperation.ZPOPMIN,          new RespCommandsInfo("ZPOPMIN", RespCommand.SortedSet,          -1,null, (byte)SortedSetOperation.ZPOPMIN)},
            {(byte)SortedSetOperation.ZRANDMEMBER,      new RespCommandsInfo("ZRANDMEMBER", RespCommand.SortedSet,      -1,null, (byte)SortedSetOperation.ZRANDMEMBER)},
            {(byte)SortedSetOperation.GEOADD,           new RespCommandsInfo("GEOADD", RespCommand.SortedSet,           -4,null, (byte)SortedSetOperation.GEOADD)},
            {(byte)SortedSetOperation.GEOHASH,          new RespCommandsInfo("GEOHASH", RespCommand.SortedSet,          -1,null, (byte)SortedSetOperation.GEOHASH)},
            {(byte)SortedSetOperation.GEODIST,          new RespCommandsInfo("GEODIST", RespCommand.SortedSet,          -3,null, (byte)SortedSetOperation.GEODIST)},
            {(byte)SortedSetOperation.GEOPOS,           new RespCommandsInfo("GEOPOS", RespCommand.SortedSet,           -1,null, (byte)SortedSetOperation.GEOPOS)},
            {(byte)SortedSetOperation.GEOSEARCH,        new RespCommandsInfo("GEOSEARCH", RespCommand.SortedSet,        -6,null, (byte)SortedSetOperation.GEOSEARCH)},
            {(byte)SortedSetOperation.ZREVRANGE,        new RespCommandsInfo("ZREVRANGE", RespCommand.SortedSet,        -3,null, (byte)SortedSetOperation.ZREVRANGE)},
            {(byte)SortedSetOperation.ZSCAN,            new RespCommandsInfo("ZSCAN", RespCommand.SortedSet,            -2,null, (byte)SortedSetOperation.ZSCAN)},
        };

        private static readonly Dictionary<byte, RespCommandsInfo> listCommandsInfoMap = new Dictionary<byte, RespCommandsInfo>
        {
            {(byte)ListOperation.LPUSH,     new RespCommandsInfo("LPUSH",   RespCommand.List,   -2, null, (byte)ListOperation.LPUSH)},
            {(byte)ListOperation.LPOP,      new RespCommandsInfo("LPOP",    RespCommand.List,   -1, null, (byte)ListOperation.LPOP)},
            {(byte)ListOperation.RPUSH,     new RespCommandsInfo("RPUSH",   RespCommand.List,   -2, null, (byte)ListOperation.RPUSH)},
            {(byte)ListOperation.RPOP,      new RespCommandsInfo("RPOP",    RespCommand.List,   -1, null, (byte)ListOperation.RPOP)},
            {(byte)ListOperation.LLEN,      new RespCommandsInfo("LLEN",    RespCommand.List,    1, null, (byte)ListOperation.LLEN)},
            {(byte)ListOperation.LTRIM,     new RespCommandsInfo("LTRIM",   RespCommand.List,    3, null, (byte)ListOperation.LTRIM)},
            {(byte)ListOperation.LRANGE,    new RespCommandsInfo("LRANGE",  RespCommand.List,    3, null, (byte)ListOperation.LRANGE)},
            {(byte)ListOperation.LINDEX,    new RespCommandsInfo("LINDEX",  RespCommand.List,    2, null, (byte)ListOperation.LINDEX)},
            {(byte)ListOperation.LINSERT,   new RespCommandsInfo("LINSERT", RespCommand.List,    4, null, (byte)ListOperation.LINSERT)},
            {(byte)ListOperation.LREM,      new RespCommandsInfo("LREM",    RespCommand.List,    3, null, (byte)ListOperation.LREM) },
        };

        private static readonly Dictionary<byte, RespCommandsInfo> hashCommandsInfoMap = new Dictionary<byte, RespCommandsInfo>
        {
            {(byte)HashOperation.HSET,          new RespCommandsInfo("HSET",            RespCommand.Hash,   -3,  null,   (byte)HashOperation.HSET) },
            {(byte)HashOperation.HMSET,         new RespCommandsInfo("HMSET",           RespCommand.Hash,   -3,  null,   (byte)HashOperation.HMSET)},
            {(byte)HashOperation.HGET,          new RespCommandsInfo("HGET",            RespCommand.Hash,    2,  null,   (byte)HashOperation.HGET)},
            {(byte)HashOperation.HMGET,         new RespCommandsInfo("HMGET",           RespCommand.Hash,   -2,  null,   (byte)HashOperation.HMGET)},
            {(byte)HashOperation.HGETALL,       new RespCommandsInfo("HGETALL",         RespCommand.Hash,    1,  null,   (byte)HashOperation.HGETALL)},
            {(byte)HashOperation.HDEL,          new RespCommandsInfo("HDEL",            RespCommand.Hash,   -2,  null,   (byte)HashOperation.HDEL)},
            {(byte)HashOperation.HLEN,          new RespCommandsInfo("HLEN",            RespCommand.Hash,    1,  null,   (byte)HashOperation.HLEN)},
            {(byte)HashOperation.HEXISTS,       new RespCommandsInfo("HEXISTS",         RespCommand.Hash,    2,  null,   (byte)HashOperation.HEXISTS)},
            {(byte)HashOperation.HKEYS,         new RespCommandsInfo("HKEYS",           RespCommand.Hash,    1,  null,   (byte)HashOperation.HKEYS)},
            {(byte)HashOperation.HVALS,         new RespCommandsInfo("HVALS",           RespCommand.Hash,    1,  null,   (byte)HashOperation.HVALS)},
            {(byte)HashOperation.HINCRBY,       new RespCommandsInfo("HINCRBY",         RespCommand.Hash,    3,  null,   (byte)HashOperation.HINCRBY)},
            {(byte)HashOperation.HINCRBYFLOAT,  new RespCommandsInfo("HINCRBYFLOAT",    RespCommand.Hash,    3,  null,   (byte)HashOperation.HINCRBYFLOAT)},
            {(byte)HashOperation.HSETNX,        new RespCommandsInfo("HSETNX",          RespCommand.Hash,    3,  null,   (byte)HashOperation.HSETNX)},
            {(byte)HashOperation.HRANDFIELD,    new RespCommandsInfo("HRANDFIELD",      RespCommand.Hash,   -1,  null,   (byte)HashOperation.HRANDFIELD)},
            {(byte)HashOperation.HSCAN,         new RespCommandsInfo("HSCAN",           RespCommand.Hash,   -2,  null,   (byte)HashOperation.HSCAN)},
             {(byte)HashOperation.HSTRLEN,      new RespCommandsInfo("HSTRLEN",         RespCommand.Hash,    2,  null,   (byte)HashOperation.HSTRLEN)},
        };

        private static readonly Dictionary<byte, RespCommandsInfo> setCommandsInfoMap = new Dictionary<byte, RespCommandsInfo>
        {
            {(byte)SetOperation.SADD,       new RespCommandsInfo("SADD",     RespCommand.Set,   -2, null, (byte)SetOperation.SADD)},
            {(byte)SetOperation.SMEMBERS,   new RespCommandsInfo("SMEMBERS", RespCommand.Set,    1, null, (byte)SetOperation.SMEMBERS)},
            {(byte)SetOperation.SREM,       new RespCommandsInfo("SREM",     RespCommand.Set,   -2, null, (byte)SetOperation.SREM)},
            {(byte)SetOperation.SCARD,      new RespCommandsInfo("SCARD",    RespCommand.Set,    1, null, (byte)SetOperation.SCARD)},
            {(byte)SetOperation.SPOP,       new RespCommandsInfo("SPOP",     RespCommand.Set,   -1, null, (byte)SetOperation.SPOP) },
            {(byte)SetOperation.SSCAN,      new RespCommandsInfo("SSCAN",    RespCommand.Set,   -2, null, (byte)SetOperation.SSCAN) },
        };

        private static readonly Dictionary<RespCommand, RespCommandsInfo> customCommandsInfoMap = new Dictionary<RespCommand, RespCommandsInfo>
        {
            {RespCommand.COSCAN,    new RespCommandsInfo("COSCAN",   RespCommand.All,   -2, null, (byte)RespCommand.COSCAN) },
        };
    }

    /// <summary>
    /// Container for commands option information
    /// </summary>
    class RespCommandsOptionInfo
    {
        public readonly string nameStr;
        public readonly int arity;
        public readonly byte[] name;
        public readonly RespCommandOption option;


        public RespCommandsOptionInfo(string name, RespCommandOption opt, int ariry)
        {
            nameStr = name.ToUpper();
            this.name = System.Text.Encoding.ASCII.GetBytes(nameStr);
            this.option = opt;
            this.arity = ariry;
        }

        public static readonly RespCommandsOptionInfo[] optionMap = new RespCommandsOptionInfo[]
        {
            new RespCommandsOptionInfo("EX" ,RespCommandOption.EX, 2),
            new RespCommandsOptionInfo("NX" ,RespCommandOption.NX, 1),
            new RespCommandsOptionInfo("XX" ,RespCommandOption.XX, 1),
            new RespCommandsOptionInfo("GET" ,RespCommandOption.GET, 1),
            new RespCommandsOptionInfo("PX" ,RespCommandOption.PX, 2),
            new RespCommandsOptionInfo("EXAT" ,RespCommandOption.EXAT, 2),
            new RespCommandsOptionInfo("PXAT" ,RespCommandOption.PXAT, 2),
            new RespCommandsOptionInfo("PERSIST" ,RespCommandOption.PERSIST, 1),
            new RespCommandsOptionInfo("GT" ,RespCommandOption.GT, 1),
            new RespCommandsOptionInfo("LT" ,RespCommandOption.LT, 1),
        };
    }
}<|MERGE_RESOLUTION|>--- conflicted
+++ resolved
@@ -112,13 +112,8 @@
 
         private static readonly Dictionary<RespCommand, RespCommandsInfo> basicCommandsInfoMap = new Dictionary<RespCommand, RespCommandsInfo>
         {
-<<<<<<< HEAD
-            {RespCommand.GET,       new RespCommandsInfo("GET", RespCommand.GET,             2, null, RespCommandFlags.ReadOnly | RespCommandFlags.Fast)},
-            {RespCommand.SET,       new RespCommandsInfo("SET", RespCommand.SET,            -3, new HashSet<RespCommandOption>{
-=======
-            {RespCommand.GET,         new RespCommandsInfo("GET",        RespCommand.GET,         1, null)},
+            {RespCommand.GET,         new RespCommandsInfo("GET",        RespCommand.GET,         1, null, RespCommandFlags.ReadOnly | RespCommandFlags.Fast)},
             {RespCommand.SET,         new RespCommandsInfo("SET",        RespCommand.SET,        -2, new HashSet<RespCommandOption>{
->>>>>>> 31b352c5
                 RespCommandOption.EX,
                 RespCommandOption.NX,
                 RespCommandOption.XX,
