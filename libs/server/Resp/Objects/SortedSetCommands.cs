﻿// Copyright (c) Microsoft Corporation.
// Licensed under the MIT license.

using System;
using Garnet.common;
using Tsavorite.core;

namespace Garnet.server
{
    /// <summary>
    /// Sorted set methods with network layer access
    /// </summary>
    internal sealed unsafe partial class RespServerSession : ServerSessionBase
    {
        static ReadOnlySpan<byte> withscores => "WITHSCORES"u8;

        /// <summary>
        /// Adds all the specified members with the specified scores to the sorted set stored at key.
        /// Current members get the score updated and reordered.
        /// </summary>
        /// <typeparam name="TGarnetApi"></typeparam>
        /// <param name="count"></param>
        /// <param name="ptr"></param>
        /// <param name="storageApi"></param>
        /// <returns></returns>
        private unsafe bool SortedSetAdd<TGarnetApi>(int count, byte* ptr, ref TGarnetApi storageApi)
            where TGarnetApi : IGarnetApi
        {
            if (count < 3)
            {
                return AbortWithWrongNumberOfArguments("ZADD", count);
            }

            if (count % 2 != 1)
            {
                return AbortWithErrorMessage(count, CmdStrings.RESP_ERR_GENERIC_SYNTAX_ERROR);
            }

            // Get the key for SortedSet
            if (!RespReadUtils.ReadByteArrayWithLengthHeader(out var key, ref ptr, recvBufferPtr + bytesRead))
                return false;

            if (NetworkSingleKeySlotVerify(key, false))
            {
                return true;
            }

<<<<<<< HEAD
            ObjectInput input = new ObjectInput
            {
                header = new RespInputHeader
                {
                    type = GarnetObjectType.SortedSet,
                    SortedSetOp = SortedSetOperation.ZADD,
                },
                count = (count - 1) / 2,
                done = zaddDoneCount,
                payload = new ArgSlice(ptr, (int)(recvBufferPtr + bytesRead - ptr)),
            };
=======
            // Prepare input
            var inputPtr = (ObjectInputHeader*)(ptr - sizeof(ObjectInputHeader));

            // Save old values on buffer
            var save = *inputPtr;

            // Prepare length of header in input buffer
            var inputLength = (int)(recvBufferPtr + bytesRead - (byte*)inputPtr);

            int inputCount = (count - 1) / 2;

            // Prepare header in input buffer
            inputPtr->header.type = GarnetObjectType.SortedSet;
            inputPtr->header.flags = 0;
            inputPtr->header.SortedSetOp = SortedSetOperation.ZADD;
            inputPtr->arg1 = inputCount;
>>>>>>> 2166147f

            var status = storageApi.SortedSetAdd(key, ref input, out ObjectOutputHeader output);

            switch (status)
            {
                case GarnetStatus.WRONGTYPE:
                    while (!RespWriteUtils.WriteError(CmdStrings.RESP_ERR_WRONG_TYPE, ref dcurr, dend))
                        SendAndReset();
                    break;
                default:
<<<<<<< HEAD
                    zaddDoneCount += output.countDone;
                    zaddAddCount += output.opsDone;

                    // Reset buffer and return if command is only partially done
                    if (zaddDoneCount < input.count)
                        return false;
                    while (!RespWriteUtils.WriteInteger(zaddAddCount, ref dcurr, dend))
=======
                    while (!RespWriteUtils.WriteInteger(output.result1, ref dcurr, dend))
>>>>>>> 2166147f
                        SendAndReset();
                    break;
            }
            return true;
        }

        /// <summary>
        /// Removes the specified members from the sorted set stored at key.
        /// Non existing members are ignored.
        /// </summary>
        /// <typeparam name="TGarnetApi"></typeparam>
        /// <param name="count"></param>
        /// <param name="ptr"></param>
        /// <param name="storageApi"></param>
        /// <returns></returns>
        private unsafe bool SortedSetRemove<TGarnetApi>(int count, byte* ptr, ref TGarnetApi storageApi)
            where TGarnetApi : IGarnetApi
        {
            if (count < 2)
            {
                return AbortWithWrongNumberOfArguments("ZREM", count);
            }
            else
            {
                // Get the key for SortedSet
                if (!RespReadUtils.ReadByteArrayWithLengthHeader(out var key, ref ptr, recvBufferPtr + bytesRead))
                    return false;

                if (NetworkSingleKeySlotVerify(key, false))
                {
                    return true;
                }

<<<<<<< HEAD
                ObjectInput input = new ObjectInput
                {
                    header = new RespInputHeader
                    {
                        type = GarnetObjectType.SortedSet,
                        SortedSetOp = SortedSetOperation.ZREM,
                    },
                    count = count - 1,
                    done = zaddDoneCount,
                    payload = new ArgSlice(ptr, (int)(recvBufferPtr + bytesRead - ptr)),
                };
=======
                int inputCount = count - 1;

                // Prepare input
                var rmwInput = (ObjectInputHeader*)(ptr - sizeof(ObjectInputHeader));

                // Save old values on buffer for possible revert
                var save = *rmwInput;

                // Prepare length of header in input buffer
                var inputLength = (int)(recvBufferPtr + bytesRead - (byte*)rmwInput);

                // Prepare header in input buffer
                rmwInput->header.type = GarnetObjectType.SortedSet;
                rmwInput->header.flags = 0;
                rmwInput->header.SortedSetOp = SortedSetOperation.ZREM;
                rmwInput->arg1 = inputCount;

                var status = storageApi.SortedSetRemove(key, new ArgSlice((byte*)rmwInput, inputLength), out ObjectOutputHeader rmwOutput);
>>>>>>> 2166147f

                var status = storageApi.SortedSetRemove(key, ref input, out ObjectOutputHeader rmwOutput);

                switch (status)
                {
                    case GarnetStatus.OK:
<<<<<<< HEAD
                        zaddDoneCount += rmwOutput.countDone;
                        zaddAddCount += rmwOutput.opsDone;

                        // Reset buffer and return if ZREM is only partially done
                        if (zaddDoneCount < input.count)
                            return false;

                        ptr += rmwOutput.bytesDone;
                        rmwOutput = default;
                        while (!RespWriteUtils.WriteInteger(zaddAddCount, ref dcurr, dend))
=======
                        while (!RespWriteUtils.WriteInteger(rmwOutput.result1, ref dcurr, dend))
>>>>>>> 2166147f
                            SendAndReset();
                        break;
                    case GarnetStatus.NOTFOUND:
                        while (!RespWriteUtils.WriteDirect(CmdStrings.RESP_RETURN_VAL_0, ref dcurr, dend))
                            SendAndReset();
                        break;
                    case GarnetStatus.WRONGTYPE:
                        while (!RespWriteUtils.WriteError(CmdStrings.RESP_ERR_WRONG_TYPE, ref dcurr, dend))
                            SendAndReset();
                        break;
                }
            }
            return true;
        }

        /// <summary>
        /// Returns the sorted set cardinality (number of elements) of the sorted set
        /// </summary>
        /// <typeparam name="TGarnetApi"></typeparam>
        /// <param name="count"></param>
        /// <param name="ptr"></param>
        /// <param name="storageApi"></param>
        /// <returns></returns>
        private unsafe bool SortedSetLength<TGarnetApi>(int count, byte* ptr, ref TGarnetApi storageApi)
            where TGarnetApi : IGarnetApi
        {
            if (count != 1)
            {
                return AbortWithWrongNumberOfArguments("ZCARD", count);
            }
            else
            {
                // Get the key for SortedSet
                if (!RespReadUtils.ReadByteArrayWithLengthHeader(out var key, ref ptr, recvBufferPtr + bytesRead))
                    return false;

                if (NetworkSingleKeySlotVerify(key, true))
                {
                    return true;
                }

                // Prepare input
                var inputPtr = (ObjectInputHeader*)(ptr - sizeof(ObjectInputHeader));

                // Save old values on buffer for possible revert
                var save = *inputPtr;

                // Prepare length of header in input buffer
                var inputLength = (int)(recvBufferPtr + bytesRead - (byte*)inputPtr);

                // Prepare header in input buffer
                inputPtr->header.type = GarnetObjectType.SortedSet;
                inputPtr->header.flags = 0;
                inputPtr->header.SortedSetOp = SortedSetOperation.ZCARD;
                inputPtr->arg1 = 1;

                var status = storageApi.SortedSetLength(key, new ArgSlice((byte*)inputPtr, inputLength), out var output);

                // Reset input buffer
                *inputPtr = save;

                switch (status)
                {
                    case GarnetStatus.OK:
                        // Process output
                        while (!RespWriteUtils.WriteInteger(output.result1, ref dcurr, dend))
                            SendAndReset();
                        break;
                    case GarnetStatus.NOTFOUND:
                        while (!RespWriteUtils.WriteDirect(CmdStrings.RESP_RETURN_VAL_0, ref dcurr, dend))
                            SendAndReset();
                        break;
                    case GarnetStatus.WRONGTYPE:
                        while (!RespWriteUtils.WriteError(CmdStrings.RESP_ERR_WRONG_TYPE, ref dcurr, dend))
                            SendAndReset();
                        break;
                }
            }
            return true;
        }

        /// <summary>
        /// Returns the specified range of elements in the sorted set stored at key, using byscore, bylex and rev modifiers.
        /// Min and max are range boundaries, where 0 is the first element, 1 is the next element and so on.
        /// There can also be negative numbers indicating offsets from the end of the sorted set, with -1 being the last element of the sorted set, -2 the penultimate element and so on.
        /// </summary>
        /// <typeparam name="TGarnetApi"></typeparam>
        /// <param name="count"></param>
        /// <param name="ptr"></param>
        /// <param name="storageApi"></param>
        /// <returns></returns>
        private unsafe bool SortedSetRange<TGarnetApi>(RespCommand command, int count, byte* ptr, ref TGarnetApi storageApi)
            where TGarnetApi : IGarnetApi
        {
            // ZRANGE key min max [BYSCORE|BYLEX] [REV] [LIMIT offset count] [WITHSCORES]
            if (count < 3)
            {
                return AbortWithWrongNumberOfArguments(nameof(RespCommand.ZRANGE), count);
            }

            // Get the key for the Sorted Set
            if (!RespReadUtils.ReadByteArrayWithLengthHeader(out var key,
                ref ptr, recvBufferPtr + bytesRead))
                return false;

            if (NetworkSingleKeySlotVerify(key, true))
            {
                return true;
            }

            // Prepare input
            var inputPtr = (ObjectInputHeader*)(ptr - sizeof(ObjectInputHeader));

            // Save old values
            var save = *inputPtr;

            // Prepare length of header in input buffer
            var inputLength = (int)(recvBufferPtr + bytesRead - (byte*)inputPtr);

            SortedSetOperation op =
                command switch
                {
                    RespCommand.ZRANGE => SortedSetOperation.ZRANGE,
                    RespCommand.ZREVRANGE => SortedSetOperation.ZREVRANGE,
                    RespCommand.ZRANGEBYSCORE => SortedSetOperation.ZRANGEBYSCORE,
                    _ => throw new Exception($"Unexpected {nameof(SortedSetOperation)}: {command}")
                };

            // Prepare header in input buffer
            inputPtr->header.type = GarnetObjectType.SortedSet;
            inputPtr->header.flags = 0;
            inputPtr->header.SortedSetOp = op;
            inputPtr->arg1 = count - 1;
            inputPtr->arg2 = respProtocolVersion;

            var outputFooter = new GarnetObjectStoreOutput { spanByteAndMemory = new SpanByteAndMemory(dcurr, (int)(dend - dcurr)) };

            var status = storageApi.SortedSetRange(key, new ArgSlice((byte*)inputPtr, inputLength), ref outputFooter);

            // Reset input buffer
            *inputPtr = save;

            switch (status)
            {
                case GarnetStatus.OK:
                    ProcessOutputWithHeader(outputFooter.spanByteAndMemory);
                    break;
                case GarnetStatus.NOTFOUND:
                    while (!RespWriteUtils.WriteEmptyArray(ref dcurr, dend))
                        SendAndReset();
                    break;
                case GarnetStatus.WRONGTYPE:
                    while (!RespWriteUtils.WriteError(CmdStrings.RESP_ERR_WRONG_TYPE, ref dcurr, dend))
                        SendAndReset();
                    break;
            }
            return true;
        }

        /// <summary>
        /// Returns the score of member in the sorted set at key.
        /// If member does not exist in the sorted set, or key does not exist, nil is returned.
        /// </summary>
        /// <typeparam name="TGarnetApi"></typeparam>
        /// <param name="count"></param>
        /// <param name="ptr"></param>
        /// <param name="storageApi"></param>
        /// <returns></returns>
        private unsafe bool SortedSetScore<TGarnetApi>(int count, byte* ptr, ref TGarnetApi storageApi)
            where TGarnetApi : IGarnetApi
        {
            //validation if minimum args
            if (count != 2)
            {
                return AbortWithWrongNumberOfArguments("ZSCORE", count);
            }
            else
            {
                // Get the key for SortedSet
                if (!RespReadUtils.ReadByteArrayWithLengthHeader(out var key, ref ptr, recvBufferPtr + bytesRead))
                    return false;

                if (NetworkSingleKeySlotVerify(key, true))
                {
                    return true;
                }

                // Read score key
                byte* scoreKeyPtr = null;
                int scoreKeySize = 0;
                if (!RespReadUtils.ReadPtrWithLengthHeader(ref scoreKeyPtr, ref scoreKeySize, ref ptr, recvBufferPtr + bytesRead))
                    return false;

                // Prepare input
                var inputPtr = (ObjectInputHeader*)(scoreKeyPtr - sizeof(ObjectInputHeader));

                // Save values
                var save = *inputPtr;

                // Prepare length of header in input buffer
                var inputLength = (int)(recvBufferPtr + bytesRead - (byte*)inputPtr);

                // Prepare header in input buffer
                inputPtr->header.type = GarnetObjectType.SortedSet;
                inputPtr->header.flags = 0;
                inputPtr->header.SortedSetOp = SortedSetOperation.ZSCORE;
                inputPtr->arg1 = scoreKeySize;

                // Prepare GarnetObjectStore output
                var outputFooter = new GarnetObjectStoreOutput { spanByteAndMemory = new SpanByteAndMemory(dcurr, (int)(dend - dcurr)) };

                var status = storageApi.SortedSetScore(key, new ArgSlice((byte*)inputPtr, inputLength), ref outputFooter);

                // Restore input
                *inputPtr = save;

                switch (status)
                {
                    case GarnetStatus.OK:
                        ProcessOutputWithHeader(outputFooter.spanByteAndMemory);
                        break;
                    case GarnetStatus.NOTFOUND:
                        while (!RespWriteUtils.WriteDirect(CmdStrings.RESP_ERRNOTFOUND, ref dcurr, dend))
                            SendAndReset();
                        break;
                    case GarnetStatus.WRONGTYPE:
                        while (!RespWriteUtils.WriteError(CmdStrings.RESP_ERR_WRONG_TYPE, ref dcurr, dend))
                            SendAndReset();
                        break;
                }
            }
            return true;
        }

        /// <summary>
        /// Returns the score of member in the sorted set at key.
        /// If member does not exist in the sorted set, or key does not exist, nil is returned.
        /// </summary>
        /// <typeparam name="TGarnetApi"></typeparam>
        /// <param name="count"></param>
        /// <param name="ptr"></param>
        /// <param name="storageApi"></param>
        /// <returns></returns>
        private unsafe bool SortedSetScores<TGarnetApi>(int count, byte* ptr, ref TGarnetApi storageApi)
            where TGarnetApi : IGarnetApi
        {
            //validation if minimum args
            if (count < 2)
            {
                return AbortWithWrongNumberOfArguments("ZMSCORE", count);
            }
            else
            {
                // Get the key for SortedSet
                if (!RespReadUtils.ReadByteArrayWithLengthHeader(out var key, ref ptr, recvBufferPtr + bytesRead))
                    return false;

                if (NetworkSingleKeySlotVerify(key, true))
                {
                    return true;
                }

                // Prepare input
                var inputPtr = (ObjectInputHeader*)(ptr - sizeof(ObjectInputHeader));

                //save values
                var save = *inputPtr;

                // Prepare length of header in input buffer
                var inputLength = (int)(recvBufferPtr + bytesRead - (byte*)inputPtr);
                int inputCount = count - 1;

                // Prepare header in input buffer
                inputPtr->header.type = GarnetObjectType.SortedSet;
                inputPtr->header.flags = 0;
                inputPtr->header.SortedSetOp = SortedSetOperation.ZMSCORE;
                inputPtr->arg1 = inputCount;

                // Prepare GarnetObjectStore output
                var outputFooter = new GarnetObjectStoreOutput { spanByteAndMemory = new SpanByteAndMemory(dcurr, (int)(dend - dcurr)) };

                var status = storageApi.SortedSetScores(key, new ArgSlice((byte*)inputPtr, inputLength), ref outputFooter);

                //restore input
                *inputPtr = save;

                switch (status)
                {
                    case GarnetStatus.OK:
                        ProcessOutputWithHeader(outputFooter.spanByteAndMemory);
                        break;
                    case GarnetStatus.NOTFOUND:
                        while (!RespWriteUtils.WriteArrayWithNullElements(inputCount, ref dcurr, dend))
                            SendAndReset();
                        break;
                    case GarnetStatus.WRONGTYPE:
                        while (!RespWriteUtils.WriteError(CmdStrings.RESP_ERR_WRONG_TYPE, ref dcurr, dend))
                            SendAndReset();
                        break;
                }
            }
            return true;
        }

        /// <summary>
        /// Removes and returns the first element from the sorted set stored at key,
        /// with the scores ordered from low to high (min) or high to low (max).
        /// </summary>
        /// <typeparam name="TGarnetApi"></typeparam>
        /// <param name="count"></param>
        /// <param name="ptr"></param>
        /// <param name="storageApi"></param>
        /// <returns></returns>
        private unsafe bool SortedSetPop<TGarnetApi>(RespCommand command, int count, byte* ptr, ref TGarnetApi storageApi)
             where TGarnetApi : IGarnetApi
        {
            if (count < 1 || count > 2)
            {
                return AbortWithWrongNumberOfArguments(command.ToString(), count);
            }
            else
            {
                // Get the key for SortedSet
                if (!RespReadUtils.ReadByteArrayWithLengthHeader(out var key, ref ptr, recvBufferPtr + bytesRead))
                    return false;

                if (NetworkSingleKeySlotVerify(key, false))
                {
                    return true;
                }

                var popCount = 1;

                if (count == 2)
                {
                    // Read count
                    if (!RespReadUtils.ReadIntWithLengthHeader(out popCount, ref ptr, recvBufferPtr + bytesRead))
                        return false;
                }

                // Prepare input
                var inputPtr = (ObjectInputHeader*)(ptr - sizeof(ObjectInputHeader));

                // Save values
                var save = *inputPtr;

                // Prepare length of header in input buffer
                var inputLength = (int)(recvBufferPtr + bytesRead - (byte*)inputPtr);

                SortedSetOperation op =
                    command switch
                    {
                        RespCommand.ZPOPMIN => SortedSetOperation.ZPOPMIN,
                        RespCommand.ZPOPMAX => SortedSetOperation.ZPOPMAX,
                        _ => throw new Exception($"Unexpected {nameof(SortedSetOperation)}: {command}")
                    };

                // Prepare header in input buffer
                inputPtr->header.type = GarnetObjectType.SortedSet;
                inputPtr->header.flags = 0;
                inputPtr->header.SortedSetOp = op;
                inputPtr->arg1 = popCount;

                // Prepare output
                var outputFooter = new GarnetObjectStoreOutput { spanByteAndMemory = new SpanByteAndMemory(SpanByte.FromPinnedPointer(dcurr, (int)(dend - dcurr))) };

                var status = storageApi.SortedSetPop(key, new ArgSlice((byte*)inputPtr, inputLength), ref outputFooter);

                // Restore input buffer
                *inputPtr = save;

                switch (status)
                {
                    case GarnetStatus.OK:
                        ProcessOutputWithHeader(outputFooter.spanByteAndMemory);
                        break;
                    case GarnetStatus.NOTFOUND:
                        while (!RespWriteUtils.WriteEmptyArray(ref dcurr, dend))
                            SendAndReset();
                        break;
                    case GarnetStatus.WRONGTYPE:
                        while (!RespWriteUtils.WriteError(CmdStrings.RESP_ERR_WRONG_TYPE, ref dcurr, dend))
                            SendAndReset();
                        break;
                }
            }
            return true;
        }

        /// <summary>
        /// Returns the number of elements in the sorted set at key with a score between min and max.
        /// </summary>
        /// <typeparam name="TGarnetApi"></typeparam>
        /// <param name="count"></param>
        /// <param name="ptr"></param>
        /// <param name="storageApi"></param>
        /// <returns></returns>
        private unsafe bool SortedSetCount<TGarnetApi>(int count, byte* ptr, ref TGarnetApi storageApi)
             where TGarnetApi : IGarnetApi
        {
            if (count != 3)
            {
                return AbortWithWrongNumberOfArguments("ZCOUNT", count);
            }
            else
            {
                // Get the key for the Sorted Set
                if (!RespReadUtils.ReadByteArrayWithLengthHeader(out var key, ref ptr, recvBufferPtr + bytesRead))
                    return false;

                if (NetworkSingleKeySlotVerify(key, true))
                {
                    return true;
                }

                // Prepare input
                var inputPtr = (ObjectInputHeader*)(ptr - sizeof(ObjectInputHeader));

                // Save input buffer
                var save = *inputPtr;

                // Prepare length of header in input buffer
                var inputLength = (int)(recvBufferPtr + bytesRead - (byte*)inputPtr);

                // Prepare header in input buffer
                inputPtr->header.type = GarnetObjectType.SortedSet;
                inputPtr->header.flags = 0;
                inputPtr->header.SortedSetOp = SortedSetOperation.ZCOUNT;
                inputPtr->arg1 = 0;

                var status = storageApi.SortedSetCount(key, new ArgSlice((byte*)inputPtr, inputLength), out ObjectOutputHeader output);

                // Restore input buffer
                *inputPtr = save;

                switch (status)
                {
                    case GarnetStatus.OK:
                        // Process response
                        if (output.result1 == int.MaxValue)
                        {
                            // Error in arguments
                            while (!RespWriteUtils.WriteError(CmdStrings.RESP_ERR_MIN_MAX_NOT_VALID_FLOAT, ref dcurr, dend))
                                SendAndReset();
                        }
                        else
                            while (!RespWriteUtils.WriteInteger(output.result1, ref dcurr, dend))
                                SendAndReset();
                        break;
                    case GarnetStatus.NOTFOUND:
                        while (!RespWriteUtils.WriteDirect(CmdStrings.RESP_RETURN_VAL_0, ref dcurr, dend))
                            SendAndReset();
                        break;
                    case GarnetStatus.WRONGTYPE:
                        while (!RespWriteUtils.WriteError(CmdStrings.RESP_ERR_WRONG_TYPE, ref dcurr, dend))
                            SendAndReset();
                        break;
                }
            }
            return true;
        }

        /// <summary>
        /// ZLEXCOUNT: Returns the number of elements in the sorted set with a value between min and max.
        /// When all the elements in a sorted set have the same score,
        /// this command forces lexicographical ordering.
        /// ZREMRANGEBYLEX: Removes all elements in the sorted set between the
        /// lexicographical range specified by min and max.
        /// </summary>
        /// <typeparam name="TGarnetApi"></typeparam>
        /// <param name="count"></param>
        /// <param name="ptr"></param>
        /// <param name="storageApi"></param>
        /// <returns></returns>
        private unsafe bool SortedSetLengthByValue<TGarnetApi>(RespCommand command, int count, byte* ptr, ref TGarnetApi storageApi)
             where TGarnetApi : IGarnetApi
        {
            if (count != 3)
            {
                return AbortWithWrongNumberOfArguments(command.ToString(), count);
            }
            else
            {
                // Get the key
                if (!RespReadUtils.ReadByteArrayWithLengthHeader(out var key, ref ptr, recvBufferPtr + bytesRead))
                    return false;

                if (NetworkSingleKeySlotVerify(key, command != RespCommand.ZREMRANGEBYLEX))
                {
                    return true;
                }

                // Prepare input
                var inputPtr = (ObjectInputHeader*)(ptr - sizeof(ObjectInputHeader));

                // Save input buffer
                var save = *inputPtr;

                // Prepare length of header in input buffer
                var inputLength = (int)(recvBufferPtr + bytesRead - (byte*)inputPtr);

                SortedSetOperation op =
                    command switch
                    {
                        RespCommand.ZREMRANGEBYLEX => SortedSetOperation.ZREMRANGEBYLEX,
                        RespCommand.ZLEXCOUNT => SortedSetOperation.ZLEXCOUNT,
                        _ => throw new Exception($"Unexpected {nameof(SortedSetOperation)}: {command}")
                    };

                // Prepare header in input buffer
                inputPtr->header.type = GarnetObjectType.SortedSet;
                inputPtr->header.flags = 0;
                inputPtr->header.SortedSetOp = op;
                inputPtr->arg1 = 0;

                var status = op == SortedSetOperation.ZREMRANGEBYLEX ?
                             storageApi.SortedSetRemoveRangeByLex(key, new ArgSlice((byte*)inputPtr, inputLength), out var output) :
                             storageApi.SortedSetLengthByValue(key, new ArgSlice((byte*)inputPtr, inputLength), out output);

                // Restore input buffer
                *inputPtr = save;

                switch (status)
                {
                    case GarnetStatus.OK:
                        // Process response
                        if (output.result1 == int.MaxValue)
                        {
                            // Error in arguments
                            while (!RespWriteUtils.WriteError(CmdStrings.RESP_ERR_MIN_MAX_NOT_VALID_STRING, ref dcurr, dend))
                                SendAndReset();
                        }
                        else if (output.result1 == int.MinValue)  // command partially executed
                            return false;
                        else
                            while (!RespWriteUtils.WriteInteger(output.result1, ref dcurr, dend))
                                SendAndReset();
                        break;
                    case GarnetStatus.NOTFOUND:
                        while (!RespWriteUtils.WriteDirect(CmdStrings.RESP_RETURN_VAL_0, ref dcurr, dend))
                            SendAndReset();
                        break;
                    case GarnetStatus.WRONGTYPE:
                        while (!RespWriteUtils.WriteError(CmdStrings.RESP_ERR_WRONG_TYPE, ref dcurr, dend))
                            SendAndReset();
                        break;
                }
            }
            return true;
        }

        /// <summary>
        /// Increments the score of member in the sorted set stored at key by increment.
        /// If member does not exist in the sorted set, it is added with increment as its score (as if its previous score was 0.0).
        /// </summary>
        /// <typeparam name="TGarnetApi"></typeparam>
        /// <param name="count"></param>
        /// <param name="ptr"></param>
        /// <param name="storageApi"></param>
        /// <returns></returns>
        private unsafe bool SortedSetIncrement<TGarnetApi>(int count, byte* ptr, ref TGarnetApi storageApi)
             where TGarnetApi : IGarnetApi
        {
            //validation of required args
            if (count != 3)
            {
                return AbortWithWrongNumberOfArguments("ZINCRBY", count);
            }
            else
            {
                // Get the key for the Sorted Set
                if (!RespReadUtils.ReadByteArrayWithLengthHeader(out var key, ref ptr, recvBufferPtr + bytesRead))
                    return false;

                if (NetworkSingleKeySlotVerify(key, false))
                {
                    return true;
                }

                // Prepare input
                var inputPtr = (ObjectInputHeader*)(ptr - sizeof(ObjectInputHeader));

                // Save input
                var save = *inputPtr;

                var inputLength = (int)(recvBufferPtr + bytesRead - (byte*)inputPtr);

                // Prepare header in input buffer
                inputPtr->header.type = GarnetObjectType.SortedSet;
                inputPtr->header.flags = 0;
                inputPtr->header.SortedSetOp = SortedSetOperation.ZINCRBY;
                inputPtr->arg1 = count - 1;

                // Prepare GarnetObjectStore output
                var outputFooter = new GarnetObjectStoreOutput { spanByteAndMemory = new SpanByteAndMemory(dcurr, (int)(dend - dcurr)) };

                var status = storageApi.SortedSetIncrement(key, new ArgSlice((byte*)inputPtr, inputLength), ref outputFooter);

                // Restore input
                *inputPtr = save;

                ReadOnlySpan<byte> errorMessage = default;
                switch (status)
                {
                    case GarnetStatus.NOTFOUND:
                    case GarnetStatus.OK:
                        //process output
                        var objOutputHeader = ProcessOutputWithHeader(outputFooter.spanByteAndMemory);
                        //check for partial execution
                        if (objOutputHeader.result1 == int.MinValue)
                            return false;
                        else if (objOutputHeader.result1 == int.MaxValue)
                            errorMessage = CmdStrings.RESP_ERR_NOT_VALID_FLOAT;
                        break;
                    case GarnetStatus.WRONGTYPE:
                        errorMessage = CmdStrings.RESP_ERR_WRONG_TYPE;
                        break;
                }

                if (errorMessage != default)
                {
                    while (!RespWriteUtils.WriteError(errorMessage, ref dcurr, dend))
                        SendAndReset();
                }
            }
            return true;
        }

        /// <summary>
        /// ZRANK: Returns the rank of member in the sorted set, the scores in the sorted set are ordered from low to high
        /// ZREVRANK: Returns the rank of member in the sorted set, with the scores ordered from high to low
        /// </summary>
        /// <typeparam name="TGarnetApi"></typeparam>
        /// <param name="count"></param>
        /// <param name="ptr"></param>
        /// <param name="storageApi"></param>
        /// <returns></returns>
        private unsafe bool SortedSetRank<TGarnetApi>(RespCommand command, int count, byte* ptr, ref TGarnetApi storageApi)
             where TGarnetApi : IGarnetApi
        {
            // TODO: WITHSCORE
            if (count < 2)
            {
                return AbortWithWrongNumberOfArguments(command.ToString(), count);
            }
            else
            {
                // Get the key for SortedSet
                if (!RespReadUtils.ReadByteArrayWithLengthHeader(out var key, ref ptr, recvBufferPtr + bytesRead))
                    return false;

                if (NetworkSingleKeySlotVerify(key, true))
                {
                    return true;
                }

                // Prepare input
                var inputPtr = (ObjectInputHeader*)(ptr - sizeof(ObjectInputHeader));

                // Save input buffer
                var save = *inputPtr;

                // Prepare length of header in input buffer
                var inputLength = (int)(recvBufferPtr + bytesRead - (byte*)inputPtr);

                SortedSetOperation op =
                    command switch
                    {
                        RespCommand.ZRANK => SortedSetOperation.ZRANK,
                        RespCommand.ZREVRANK => SortedSetOperation.ZREVRANK,
                        _ => throw new Exception($"Unexpected {nameof(SortedSetOperation)}: {command}")
                    };

                // Prepare header in input buffer
                inputPtr->header.type = GarnetObjectType.SortedSet;
                inputPtr->header.flags = 0;
                inputPtr->header.SortedSetOp = op;
                inputPtr->arg1 = count;

                // Prepare GarnetObjectStore output
                var outputFooter = new GarnetObjectStoreOutput { spanByteAndMemory = new SpanByteAndMemory(dcurr, (int)(dend - dcurr)) };

                var status = storageApi.SortedSetRank(key, new ArgSlice((byte*)inputPtr, inputLength), ref outputFooter);

                // Reset input buffer
                *inputPtr = save;
                switch (status)
                {
                    case GarnetStatus.OK:
                        ProcessOutputWithHeader(outputFooter.spanByteAndMemory);
                        break;

                    case GarnetStatus.NOTFOUND:
                        while (!RespWriteUtils.WriteDirect(CmdStrings.RESP_ERRNOTFOUND, ref dcurr, dend))
                            SendAndReset();
                        break;
                    case GarnetStatus.WRONGTYPE:
                        while (!RespWriteUtils.WriteError(CmdStrings.RESP_ERR_WRONG_TYPE, ref dcurr, dend))
                            SendAndReset();
                        break;
                }
            }
            return true;
        }

        /// <summary>
        /// ZREMRANGEBYRANK: Removes all elements in the sorted set stored at key with rank between start and stop.
        /// Both start and stop are 0 -based indexes with 0 being the element with the lowest score.
        /// ZREMRANGEBYSCORE: Removes all elements in the sorted set stored at key with a score between min and max (inclusive by default).
        /// </summary>
        /// <typeparam name="TGarnetApi"></typeparam>
        /// <param name="count"></param>
        /// <param name="ptr"></param>
        /// <param name="storageApi"></param>
        /// <returns></returns>
        private unsafe bool SortedSetRemoveRange<TGarnetApi>(RespCommand command, int count, byte* ptr, ref TGarnetApi storageApi)
             where TGarnetApi : IGarnetApi
        {
            if (count != 3)
            {
                return AbortWithWrongNumberOfArguments(command.ToString(), count);
            }
            else
            {
                // Get the key
                if (!RespReadUtils.ReadByteArrayWithLengthHeader(out var key, ref ptr, recvBufferPtr + bytesRead))
                    return false;

                if (NetworkSingleKeySlotVerify(key, false))
                {
                    return true;
                }

                // Prepare input
                var inputPtr = (ObjectInputHeader*)(ptr - sizeof(ObjectInputHeader));

                // Save input buffer
                var save = *inputPtr;

                // Prepare length of header in input buffer
                var inputLength = (int)(recvBufferPtr + bytesRead - (byte*)inputPtr);

                SortedSetOperation op =
                    command switch
                    {
                        RespCommand.ZREMRANGEBYRANK => SortedSetOperation.ZREMRANGEBYRANK,
                        RespCommand.ZREMRANGEBYSCORE => SortedSetOperation.ZREMRANGEBYSCORE,
                        _ => throw new Exception($"Unexpected {nameof(SortedSetOperation)}: {command}")
                    };

                // Prepare header in input buffer
                inputPtr->header.type = GarnetObjectType.SortedSet;
                inputPtr->header.flags = 0;
                inputPtr->header.SortedSetOp = op;
                inputPtr->arg1 = 0;

                var status = storageApi.SortedSetRemoveRange(key, new ArgSlice((byte*)inputPtr, inputLength), out ObjectOutputHeader output);

                // Restore input buffer
                *inputPtr = save;

                switch (status)
                {
                    case GarnetStatus.OK:
                        if (output.result1 == int.MaxValue)
                        {
                            var errorMessage = command == RespCommand.ZREMRANGEBYRANK ?
                                CmdStrings.RESP_ERR_GENERIC_VALUE_IS_NOT_INTEGER :
                                CmdStrings.RESP_ERR_MIN_MAX_NOT_VALID_FLOAT;

                            // Error in arguments
                            while (!RespWriteUtils.WriteError(errorMessage, ref dcurr, dend))
                                SendAndReset();
                        }
                        else if (output.result1 == int.MinValue)  // command partially executed
                            return false;
                        else
                            while (!RespWriteUtils.WriteInteger(output.result1, ref dcurr, dend))
                                SendAndReset();
                        break;
                    case GarnetStatus.NOTFOUND:
                        while (!RespWriteUtils.WriteDirect(CmdStrings.RESP_RETURN_VAL_0, ref dcurr, dend))
                            SendAndReset();
                        break;
                    case GarnetStatus.WRONGTYPE:
                        while (!RespWriteUtils.WriteError(CmdStrings.RESP_ERR_WRONG_TYPE, ref dcurr, dend))
                            SendAndReset();
                        break;
                }
            }
            return true;
        }

        /// <summary>
        /// Returns a random element from the sorted set key.
        /// </summary>
        /// <typeparam name="TGarnetApi"></typeparam>
        /// <param name="count"></param>
        /// <param name="ptr"></param>
        /// <param name="storageApi"></param>
        /// <returns></returns>
        private unsafe bool SortedSetRandomMember<TGarnetApi>(int count, byte* ptr, ref TGarnetApi storageApi)
             where TGarnetApi : IGarnetApi
        {
            if (count < 1 || count > 3)
            {
                return AbortWithWrongNumberOfArguments("ZRANDMEMBER", count);
            }

            // Get the key for the Sorted Set
            if (!RespReadUtils.ReadByteArrayWithLengthHeader(out var key, ref ptr, recvBufferPtr + bytesRead))
                return false;

            if (NetworkSingleKeySlotVerify(key, true))
            {
                return true;
            }

            var paramCount = 1;
            var includeWithScores = false;
            var includedCount = false;

            if (count >= 2)
            {
                // Read count
                if (!RespReadUtils.TrySliceWithLengthHeader(out var countBytes, ref ptr, recvBufferPtr + bytesRead))
                    return false;

                if (!NumUtils.TryParse(countBytes, out paramCount))
                {
                    while (!RespWriteUtils.WriteError(CmdStrings.RESP_ERR_GENERIC_VALUE_IS_NOT_INTEGER, ref dcurr, dend))
                        SendAndReset();
                    return true;
                }

                includedCount = true;

                // Read withscores
                if (count == 3)
                {
                    if (!RespReadUtils.TrySliceWithLengthHeader(out var withScoreBytes, ref ptr, recvBufferPtr + bytesRead))
                        return false;

                    if (!withScoreBytes.EqualsUpperCaseSpanIgnoringCase(CmdStrings.WITHSCORES))
                    {
                        while (!RespWriteUtils.WriteError(CmdStrings.RESP_SYNTAX_ERROR, ref dcurr, dend))
                            SendAndReset();
                        return true;
                    }

                    includeWithScores = true;
                }
            }

            // Prepare input
            var inputPtr = (ObjectInputHeader*)(ptr - sizeof(ObjectInputHeader));

            // Save input buffer
            var save = *inputPtr;

            // Prepare length of header in input buffer
            var inputLength = (int)(recvBufferPtr + bytesRead - (byte*)inputPtr);

            // Create a random seed
            var seed = RandomGen.Next();

            // Prepare header in input buffer
            inputPtr->header.type = GarnetObjectType.SortedSet;
            inputPtr->header.flags = 0;
            inputPtr->header.SortedSetOp = SortedSetOperation.ZRANDMEMBER;
            inputPtr->arg1 = (((paramCount << 1) | (includedCount ? 1 : 0)) << 1) | (includeWithScores ? 1 : 0);
            inputPtr->arg2 = seed;

            var status = GarnetStatus.NOTFOUND;
            GarnetObjectStoreOutput outputFooter = default;

            // This prevents going to the backend if ZRANDMEMBER is called with a count of 0
            if (paramCount != 0)
            {
                // Prepare GarnetObjectStore output
                outputFooter = new GarnetObjectStoreOutput { spanByteAndMemory = new SpanByteAndMemory(dcurr, (int)(dend - dcurr)) };
                status = storageApi.SortedSetRandomMember(key, new ArgSlice((byte*)inputPtr, inputLength), ref outputFooter);
            }

            // Restore input buffer
            *inputPtr = save;

            switch (status)
            {
                case GarnetStatus.OK:
                    ProcessOutputWithHeader(outputFooter.spanByteAndMemory);
                    break;
                case GarnetStatus.NOTFOUND:
                    var respBytes = includedCount ? CmdStrings.RESP_EMPTYLIST : CmdStrings.RESP_ERRNOTFOUND;
                    while (!RespWriteUtils.WriteDirect(respBytes, ref dcurr, dend))
                        SendAndReset();
                    break;
                case GarnetStatus.WRONGTYPE:
                    while (!RespWriteUtils.WriteError(CmdStrings.RESP_ERR_WRONG_TYPE, ref dcurr, dend))
                        SendAndReset();
                    break;
            }
            return true;
        }

        /// <summary>
        ///  Computes a difference operation  between the first and all successive sorted sets
        ///  and returns the result to the client.
        ///  The total number of input keys is specified.
        /// </summary>
        /// <param name="count"></param>
        /// <param name="ptr"></param>
        /// <param name="storageApi"></param>
        /// <returns></returns>
        /// <exception cref="GarnetException"></exception>
        private unsafe bool SortedSetDifference<TGarnetApi>(int count, byte* ptr, ref TGarnetApi storageApi)
             where TGarnetApi : IGarnetApi
        {
            if (count < 2)
            {
                return AbortWithWrongNumberOfArguments("ZDIFF", count);
            }
            else
            {
                //number of keys
                if (!RespReadUtils.ReadIntWithLengthHeader(out var nKeys, ref ptr, recvBufferPtr + bytesRead))
                    return false;

                ArgSlice key = default;

                // Read first key
                if (!RespReadUtils.ReadPtrWithLengthHeader(ref key.ptr, ref key.length, ref ptr, recvBufferPtr + bytesRead))
                    return false;

                bool withscoresInclude = false;

                // Read all the keys
                if (count <= 2)
                {
                    //return empty array
                    while (!RespWriteUtils.WriteArrayLength(0, ref dcurr, dend))
                        SendAndReset();
                }
                else
                {
                    ArgSlice[] keys = new ArgSlice[nKeys];
                    keys[0] = key;

                    var i = nKeys - 1;
                    do
                    {
                        keys[i] = default;
                        if (!RespReadUtils.ReadPtrWithLengthHeader(ref keys[i].ptr, ref keys[i].length, ref ptr, recvBufferPtr + bytesRead))
                            return false;
                        --i;
                    } while (i > 0);

                    if (count - 1 > nKeys)
                    {
                        ArgSlice withscore = default;
                        if (!RespReadUtils.ReadPtrWithLengthHeader(ref withscore.ptr, ref withscore.length, ref ptr, recvBufferPtr + bytesRead))
                            return false;

                        if (withscore.ReadOnlySpan.SequenceEqual(withscores))
                            withscoresInclude = true;
                    }

                    if (NetworkMultiKeySlotVerify(readOnly: true, firstKey: 1, lastKey: 1 + parseState.GetInt(0)))
                        return true;

                    var status = storageApi.SortedSetDifference(keys, out var result);

                    switch (status)
                    {
                        case GarnetStatus.WRONGTYPE:
                            while (!RespWriteUtils.WriteError(CmdStrings.RESP_ERR_WRONG_TYPE, ref dcurr, dend))
                                SendAndReset();
                            break;
                        default:
                            // write the size of the array reply
                            int resultCount = result == null ? 0 : result.Count;
                            while (!RespWriteUtils.WriteArrayLength(withscoresInclude ? resultCount * 2 : resultCount, ref dcurr, dend))
                                SendAndReset();

                            if (result != null)
                            {
                                foreach (var (element, score) in result)
                                {
                                    while (!RespWriteUtils.WriteBulkString(element, ref dcurr, dend))
                                        SendAndReset();

                                    if (withscoresInclude)
                                    {
                                        while (!RespWriteUtils.TryWriteDoubleBulkString(score, ref dcurr, dend))
                                            SendAndReset();
                                    }
                                }
                            }
                            break;
                    }
                }
            }
            return true;
        }
    }
}<|MERGE_RESOLUTION|>--- conflicted
+++ resolved
@@ -45,7 +45,6 @@
                 return true;
             }
 
-<<<<<<< HEAD
             ObjectInput input = new ObjectInput
             {
                 header = new RespInputHeader
@@ -57,24 +56,6 @@
                 done = zaddDoneCount,
                 payload = new ArgSlice(ptr, (int)(recvBufferPtr + bytesRead - ptr)),
             };
-=======
-            // Prepare input
-            var inputPtr = (ObjectInputHeader*)(ptr - sizeof(ObjectInputHeader));
-
-            // Save old values on buffer
-            var save = *inputPtr;
-
-            // Prepare length of header in input buffer
-            var inputLength = (int)(recvBufferPtr + bytesRead - (byte*)inputPtr);
-
-            int inputCount = (count - 1) / 2;
-
-            // Prepare header in input buffer
-            inputPtr->header.type = GarnetObjectType.SortedSet;
-            inputPtr->header.flags = 0;
-            inputPtr->header.SortedSetOp = SortedSetOperation.ZADD;
-            inputPtr->arg1 = inputCount;
->>>>>>> 2166147f
 
             var status = storageApi.SortedSetAdd(key, ref input, out ObjectOutputHeader output);
 
@@ -85,17 +66,7 @@
                         SendAndReset();
                     break;
                 default:
-<<<<<<< HEAD
-                    zaddDoneCount += output.countDone;
-                    zaddAddCount += output.opsDone;
-
-                    // Reset buffer and return if command is only partially done
-                    if (zaddDoneCount < input.count)
-                        return false;
-                    while (!RespWriteUtils.WriteInteger(zaddAddCount, ref dcurr, dend))
-=======
                     while (!RespWriteUtils.WriteInteger(output.result1, ref dcurr, dend))
->>>>>>> 2166147f
                         SendAndReset();
                     break;
             }
@@ -129,7 +100,6 @@
                     return true;
                 }
 
-<<<<<<< HEAD
                 ObjectInput input = new ObjectInput
                 {
                     header = new RespInputHeader
@@ -141,46 +111,21 @@
                     done = zaddDoneCount,
                     payload = new ArgSlice(ptr, (int)(recvBufferPtr + bytesRead - ptr)),
                 };
-=======
-                int inputCount = count - 1;
-
-                // Prepare input
-                var rmwInput = (ObjectInputHeader*)(ptr - sizeof(ObjectInputHeader));
-
-                // Save old values on buffer for possible revert
-                var save = *rmwInput;
-
-                // Prepare length of header in input buffer
-                var inputLength = (int)(recvBufferPtr + bytesRead - (byte*)rmwInput);
-
-                // Prepare header in input buffer
-                rmwInput->header.type = GarnetObjectType.SortedSet;
-                rmwInput->header.flags = 0;
-                rmwInput->header.SortedSetOp = SortedSetOperation.ZREM;
-                rmwInput->arg1 = inputCount;
-
-                var status = storageApi.SortedSetRemove(key, new ArgSlice((byte*)rmwInput, inputLength), out ObjectOutputHeader rmwOutput);
->>>>>>> 2166147f
 
                 var status = storageApi.SortedSetRemove(key, ref input, out ObjectOutputHeader rmwOutput);
 
+                if (status != GarnetStatus.OK)
+                {
+                    // This checks if we get the whole request,
+                    // Otherwise it needs to return false
+                    if (ReadLeftToken(count - 1, ref ptr) < count - 1)
+                        return false;
+                }
+
                 switch (status)
                 {
                     case GarnetStatus.OK:
-<<<<<<< HEAD
-                        zaddDoneCount += rmwOutput.countDone;
-                        zaddAddCount += rmwOutput.opsDone;
-
-                        // Reset buffer and return if ZREM is only partially done
-                        if (zaddDoneCount < input.count)
-                            return false;
-
-                        ptr += rmwOutput.bytesDone;
-                        rmwOutput = default;
-                        while (!RespWriteUtils.WriteInteger(zaddAddCount, ref dcurr, dend))
-=======
                         while (!RespWriteUtils.WriteInteger(rmwOutput.result1, ref dcurr, dend))
->>>>>>> 2166147f
                             SendAndReset();
                         break;
                     case GarnetStatus.NOTFOUND:
