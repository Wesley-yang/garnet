﻿// Copyright (c) Microsoft Corporation.
// Licensed under the MIT license.

using System;
using Garnet.common;
using Tsavorite.core;

namespace Garnet.server
{
    /// <summary>
    /// Sorted set methods with network layer access
    /// </summary>
    internal sealed unsafe partial class RespServerSession : ServerSessionBase
    {
        /// <summary>
        /// Adds all the specified members with the specified scores to the sorted set stored at key.
        /// Current members get the score updated and reordered.
        /// </summary>
        /// <typeparam name="TGarnetApi"></typeparam>
        /// <param name="count"></param>
        /// <param name="storageApi"></param>
        /// <returns></returns>
        private unsafe bool SortedSetAdd<TGarnetApi>(int count, ref TGarnetApi storageApi)
            where TGarnetApi : IGarnetApi
        {
            if (count < 3)
            {
                return AbortWithWrongNumberOfArguments("ZADD", count);
            }

            if (count % 2 != 1)
            {
                return AbortWithErrorMessage(count, CmdStrings.RESP_ERR_GENERIC_SYNTAX_ERROR);
            }

            // Get the key for SortedSet
            var sbKey = parseState.GetArgSliceByRef(0).SpanByte;
            var keyBytes = sbKey.ToByteArray();

            var ptr = sbKey.ToPointer() + sbKey.Length + 2;

            if (NetworkSingleKeySlotVerify(keyBytes, false))
            {
                return true;
            }

<<<<<<< HEAD
            var input = new ObjectInput
            {
                header = new RespInputHeader
                {
                    type = GarnetObjectType.SortedSet,
                    SortedSetOp = SortedSetOperation.ZADD,
                },
                count = (count - 1) / 2,
                done = 0,
                payload = new ArgSlice(ptr, (int)(recvBufferPtr + bytesRead - ptr)),
            };
=======
            // Prepare input
            var inputPtr = (ObjectInputHeader*)(ptr - sizeof(ObjectInputHeader));

            // Save old values on buffer
            var save = *inputPtr;

            // Prepare length of header in input buffer
            var inputLength = (int)(recvBufferPtr + bytesRead - (byte*)inputPtr);

            int inputCount = (count - 1) / 2;

            // Prepare header in input buffer
            inputPtr->header.type = GarnetObjectType.SortedSet;
            inputPtr->header.flags = 0;
            inputPtr->header.SortedSetOp = SortedSetOperation.ZADD;
            inputPtr->arg1 = inputCount;

            var status = storageApi.SortedSetAdd(keyBytes, new ArgSlice((byte*)inputPtr, inputLength), out ObjectOutputHeader output);
>>>>>>> 0bfb1d91

            var status = storageApi.SortedSetAdd(key, ref input, out ObjectOutputHeader output);

            switch (status)
            {
                case GarnetStatus.WRONGTYPE:
                    while (!RespWriteUtils.WriteError(CmdStrings.RESP_ERR_WRONG_TYPE, ref dcurr, dend))
                        SendAndReset();
                    break;
                default:
                    while (!RespWriteUtils.WriteInteger(output.result1, ref dcurr, dend))
                        SendAndReset();
                    break;
            }

            return true;
        }

        /// <summary>
        /// Removes the specified members from the sorted set stored at key.
        /// Non existing members are ignored.
        /// </summary>
        /// <typeparam name="TGarnetApi"></typeparam>
        /// <param name="count"></param>
        /// <param name="storageApi"></param>
        /// <returns></returns>
        private unsafe bool SortedSetRemove<TGarnetApi>(int count, ref TGarnetApi storageApi)
            where TGarnetApi : IGarnetApi
        {
            if (count < 2)
            {
                return AbortWithWrongNumberOfArguments("ZREM", count);
            }
<<<<<<< HEAD

            // Get the key for SortedSet
            if (!RespReadUtils.ReadByteArrayWithLengthHeader(out var key, ref ptr, recvBufferPtr + bytesRead))
                return false;

            if (NetworkSingleKeySlotVerify(key, false))
            {
                return true;
            }

            var input = new ObjectInput
            {
                header = new RespInputHeader
                {
                    type = GarnetObjectType.SortedSet,
                    SortedSetOp = SortedSetOperation.ZREM,
                },
                count = count - 1,
                done = 0,
                payload = new ArgSlice(ptr, (int)(recvBufferPtr + bytesRead - ptr)),
            };

            var status = storageApi.SortedSetRemove(key, ref input, out var rmwOutput);

=======

            // Get the key for SortedSet
            var sbKey = parseState.GetArgSliceByRef(0).SpanByte;
            var keyBytes = sbKey.ToByteArray();

            var ptr = sbKey.ToPointer() + sbKey.Length + 2;

            if (NetworkSingleKeySlotVerify(keyBytes, false))
            {
                return true;
            }

            int inputCount = count - 1;

            // Prepare input
            var rmwInput = (ObjectInputHeader*)(ptr - sizeof(ObjectInputHeader));

            // Save old values on buffer for possible revert
            var save = *rmwInput;

            // Prepare length of header in input buffer
            var inputLength = (int)(recvBufferPtr + bytesRead - (byte*)rmwInput);

            // Prepare header in input buffer
            rmwInput->header.type = GarnetObjectType.SortedSet;
            rmwInput->header.flags = 0;
            rmwInput->header.SortedSetOp = SortedSetOperation.ZREM;
            rmwInput->arg1 = inputCount;

            var status = storageApi.SortedSetRemove(keyBytes, new ArgSlice((byte*)rmwInput, inputLength), out ObjectOutputHeader rmwOutput);

            // Reset input buffer
            *rmwInput = save;

>>>>>>> 0bfb1d91
            switch (status)
            {
                case GarnetStatus.OK:
                    while (!RespWriteUtils.WriteInteger(rmwOutput.result1, ref dcurr, dend))
                        SendAndReset();
                    break;
                case GarnetStatus.NOTFOUND:
                    while (!RespWriteUtils.WriteDirect(CmdStrings.RESP_RETURN_VAL_0, ref dcurr, dend))
                        SendAndReset();
                    break;
                case GarnetStatus.WRONGTYPE:
                    while (!RespWriteUtils.WriteError(CmdStrings.RESP_ERR_WRONG_TYPE, ref dcurr, dend))
                        SendAndReset();
                    break;
            }

            return true;
        }

        /// <summary>
        /// Returns the sorted set cardinality (number of elements) of the sorted set
        /// </summary>
        /// <typeparam name="TGarnetApi"></typeparam>
        /// <param name="count"></param>
        /// <param name="storageApi"></param>
        /// <returns></returns>
        private unsafe bool SortedSetLength<TGarnetApi>(int count, ref TGarnetApi storageApi)
            where TGarnetApi : IGarnetApi
        {
            if (count != 1)
            {
                return AbortWithWrongNumberOfArguments("ZCARD", count);
            }

            // Get the key for SortedSet
            var sbKey = parseState.GetArgSliceByRef(0).SpanByte;
            var keyBytes = sbKey.ToByteArray();

            var ptr = sbKey.ToPointer() + sbKey.Length + 2;

            if (NetworkSingleKeySlotVerify(keyBytes, true))
            {
                return true;
            }

            // Prepare input
            var inputPtr = (ObjectInputHeader*)(ptr - sizeof(ObjectInputHeader));

            // Save old values on buffer for possible revert
            var save = *inputPtr;

            // Prepare length of header in input buffer
            var inputLength = (int)(recvBufferPtr + bytesRead - (byte*)inputPtr);

            // Prepare header in input buffer
            inputPtr->header.type = GarnetObjectType.SortedSet;
            inputPtr->header.flags = 0;
            inputPtr->header.SortedSetOp = SortedSetOperation.ZCARD;
            inputPtr->arg1 = 1;

            var status = storageApi.SortedSetLength(keyBytes, new ArgSlice((byte*)inputPtr, inputLength), out var output);

            // Reset input buffer
            *inputPtr = save;

            switch (status)
            {
                case GarnetStatus.OK:
                    // Process output
                    while (!RespWriteUtils.WriteInteger(output.result1, ref dcurr, dend))
                        SendAndReset();
                    break;
                case GarnetStatus.NOTFOUND:
                    while (!RespWriteUtils.WriteDirect(CmdStrings.RESP_RETURN_VAL_0, ref dcurr, dend))
                        SendAndReset();
                    break;
                case GarnetStatus.WRONGTYPE:
                    while (!RespWriteUtils.WriteError(CmdStrings.RESP_ERR_WRONG_TYPE, ref dcurr, dend))
                        SendAndReset();
                    break;
            }

            return true;
        }

        /// <summary>
        /// Returns the specified range of elements in the sorted set stored at key, using byscore, bylex and rev modifiers.
        /// Min and max are range boundaries, where 0 is the first element, 1 is the next element and so on.
        /// There can also be negative numbers indicating offsets from the end of the sorted set, with -1 being the last element of the sorted set, -2 the penultimate element and so on.
        /// </summary>
        /// <typeparam name="TGarnetApi"></typeparam>
        /// <param name="command"></param>
        /// <param name="count"></param>
        /// <param name="storageApi"></param>
        /// <returns></returns>
        private unsafe bool SortedSetRange<TGarnetApi>(RespCommand command, int count, ref TGarnetApi storageApi)
            where TGarnetApi : IGarnetApi
        {
            // ZRANGE key min max [BYSCORE|BYLEX] [REV] [LIMIT offset count] [WITHSCORES]
            if (count < 3)
            {
                return AbortWithWrongNumberOfArguments(nameof(RespCommand.ZRANGE), count);
            }

            var sbKey = parseState.GetArgSliceByRef(0).SpanByte;
            var keyBytes = sbKey.ToByteArray();

            var ptr = sbKey.ToPointer() + sbKey.Length + 2;

            if (NetworkSingleKeySlotVerify(keyBytes, true))
            {
                return true;
            }

            // Prepare input
            var inputPtr = (ObjectInputHeader*)(ptr - sizeof(ObjectInputHeader));

            // Save old values
            var save = *inputPtr;

            // Prepare length of header in input buffer
            var inputLength = (int)(recvBufferPtr + bytesRead - (byte*)inputPtr);

            SortedSetOperation op =
                command switch
                {
                    RespCommand.ZRANGE => SortedSetOperation.ZRANGE,
                    RespCommand.ZREVRANGE => SortedSetOperation.ZREVRANGE,
                    RespCommand.ZRANGEBYSCORE => SortedSetOperation.ZRANGEBYSCORE,
                    _ => throw new Exception($"Unexpected {nameof(SortedSetOperation)}: {command}")
                };

            // Prepare header in input buffer
            inputPtr->header.type = GarnetObjectType.SortedSet;
            inputPtr->header.flags = 0;
            inputPtr->header.SortedSetOp = op;
            inputPtr->arg1 = count - 1;
            inputPtr->arg2 = respProtocolVersion;

            var outputFooter = new GarnetObjectStoreOutput { spanByteAndMemory = new SpanByteAndMemory(dcurr, (int)(dend - dcurr)) };

            var status = storageApi.SortedSetRange(keyBytes, new ArgSlice((byte*)inputPtr, inputLength), ref outputFooter);

            // Reset input buffer
            *inputPtr = save;

            switch (status)
            {
                case GarnetStatus.OK:
                    ProcessOutputWithHeader(outputFooter.spanByteAndMemory);
                    break;
                case GarnetStatus.NOTFOUND:
                    while (!RespWriteUtils.WriteEmptyArray(ref dcurr, dend))
                        SendAndReset();
                    break;
                case GarnetStatus.WRONGTYPE:
                    while (!RespWriteUtils.WriteError(CmdStrings.RESP_ERR_WRONG_TYPE, ref dcurr, dend))
                        SendAndReset();
                    break;
            }

            return true;
        }

        /// <summary>
        /// Returns the score of member in the sorted set at key.
        /// If member does not exist in the sorted set, or key does not exist, nil is returned.
        /// </summary>
        /// <typeparam name="TGarnetApi"></typeparam>
        /// <param name="count"></param>
        /// <param name="storageApi"></param>
        /// <returns></returns>
        private unsafe bool SortedSetScore<TGarnetApi>(int count, ref TGarnetApi storageApi)
            where TGarnetApi : IGarnetApi
        {
            //validation if minimum args
            if (count != 2)
            {
                return AbortWithWrongNumberOfArguments("ZSCORE", count);
            }

            // Get the key for SortedSet
            var sbKey = parseState.GetArgSliceByRef(0).SpanByte;
            var keyBytes = sbKey.ToByteArray();

            if (NetworkSingleKeySlotVerify(keyBytes, true))
            {
                return true;
            }

            // Read score key
            var sbScoreKey = parseState.GetArgSliceByRef(1).SpanByte;
            var scoreKeyPtr = sbScoreKey.ToPointer();
            var scoreKeySize = sbScoreKey.Length;

            // Prepare input
            var inputPtr = (ObjectInputHeader*)(scoreKeyPtr - sizeof(ObjectInputHeader));

            // Save values
            var save = *inputPtr;

            // Prepare length of header in input buffer
            var inputLength = (int)(recvBufferPtr + bytesRead - (byte*)inputPtr);

            // Prepare header in input buffer
            inputPtr->header.type = GarnetObjectType.SortedSet;
            inputPtr->header.flags = 0;
            inputPtr->header.SortedSetOp = SortedSetOperation.ZSCORE;
            inputPtr->arg1 = scoreKeySize;

            // Prepare GarnetObjectStore output
            var outputFooter = new GarnetObjectStoreOutput { spanByteAndMemory = new SpanByteAndMemory(dcurr, (int)(dend - dcurr)) };

            var status = storageApi.SortedSetScore(keyBytes, new ArgSlice((byte*)inputPtr, inputLength), ref outputFooter);

            // Restore input
            *inputPtr = save;

            switch (status)
            {
                case GarnetStatus.OK:
                    ProcessOutputWithHeader(outputFooter.spanByteAndMemory);
                    break;
                case GarnetStatus.NOTFOUND:
                    while (!RespWriteUtils.WriteDirect(CmdStrings.RESP_ERRNOTFOUND, ref dcurr, dend))
                        SendAndReset();
                    break;
                case GarnetStatus.WRONGTYPE:
                    while (!RespWriteUtils.WriteError(CmdStrings.RESP_ERR_WRONG_TYPE, ref dcurr, dend))
                        SendAndReset();
                    break;
            }

            return true;
        }

        /// <summary>
        /// Returns the score of member in the sorted set at key.
        /// If member does not exist in the sorted set, or key does not exist, nil is returned.
        /// </summary>
        /// <typeparam name="TGarnetApi"></typeparam>
        /// <param name="count"></param>
        /// <param name="storageApi"></param>
        /// <returns></returns>
        private unsafe bool SortedSetScores<TGarnetApi>(int count, ref TGarnetApi storageApi)
            where TGarnetApi : IGarnetApi
        {
            //validation if minimum args
            if (count < 2)
            {
                return AbortWithWrongNumberOfArguments("ZMSCORE", count);
            }

            // Get the key for SortedSet
            var sbKey = parseState.GetArgSliceByRef(0).SpanByte;
            var keyBytes = sbKey.ToByteArray();

            var ptr = sbKey.ToPointer() + sbKey.Length + 2;

            if (NetworkSingleKeySlotVerify(keyBytes, true))
            {
                return true;
            }

            // Prepare input
            var inputPtr = (ObjectInputHeader*)(ptr - sizeof(ObjectInputHeader));

            //save values
            var save = *inputPtr;

            // Prepare length of header in input buffer
            var inputLength = (int)(recvBufferPtr + bytesRead - (byte*)inputPtr);
            int inputCount = count - 1;

            // Prepare header in input buffer
            inputPtr->header.type = GarnetObjectType.SortedSet;
            inputPtr->header.flags = 0;
            inputPtr->header.SortedSetOp = SortedSetOperation.ZMSCORE;
            inputPtr->arg1 = inputCount;

            // Prepare GarnetObjectStore output
            var outputFooter = new GarnetObjectStoreOutput { spanByteAndMemory = new SpanByteAndMemory(dcurr, (int)(dend - dcurr)) };

            var status = storageApi.SortedSetScores(keyBytes, new ArgSlice((byte*)inputPtr, inputLength), ref outputFooter);

            //restore input
            *inputPtr = save;

            switch (status)
            {
                case GarnetStatus.OK:
                    ProcessOutputWithHeader(outputFooter.spanByteAndMemory);
                    break;
                case GarnetStatus.NOTFOUND:
                    while (!RespWriteUtils.WriteArrayWithNullElements(inputCount, ref dcurr, dend))
                        SendAndReset();
                    break;
                case GarnetStatus.WRONGTYPE:
                    while (!RespWriteUtils.WriteError(CmdStrings.RESP_ERR_WRONG_TYPE, ref dcurr, dend))
                        SendAndReset();
                    break;
            }

            return true;
        }

        /// <summary>
        /// Removes and returns the first element from the sorted set stored at key,
        /// with the scores ordered from low to high (min) or high to low (max).
        /// </summary>
        /// <typeparam name="TGarnetApi"></typeparam>
        /// <param name="command"></param>
        /// <param name="count"></param>
        /// <param name="storageApi"></param>
        /// <returns></returns>
        private unsafe bool SortedSetPop<TGarnetApi>(RespCommand command, int count, ref TGarnetApi storageApi)
             where TGarnetApi : IGarnetApi
        {
            if (count < 1 || count > 2)
            {
                return AbortWithWrongNumberOfArguments(command.ToString(), count);
            }
            else
            {
                // Get the key for SortedSet
                var sbKey = parseState.GetArgSliceByRef(0).SpanByte;
                var keyBytes = sbKey.ToByteArray();

                var ptr = sbKey.ToPointer() + sbKey.Length + 2;

                if (NetworkSingleKeySlotVerify(keyBytes, false))
                {
                    return true;
                }

                var popCount = 1;

                if (count == 2)
                {
                    // Read count
                    var popCountSlice = parseState.GetArgSliceByRef(1);

                    if (!NumUtils.TryParse(popCountSlice.ReadOnlySpan, out popCount))
                    {
                        while (!RespWriteUtils.WriteError(CmdStrings.RESP_ERR_GENERIC_VALUE_IS_OUT_OF_RANGE, ref dcurr, dend))
                            SendAndReset();

                        return true;
                    }

                    var sbPopCount = popCountSlice.SpanByte;
                    ptr = sbPopCount.ToPointer() + sbPopCount.Length + 2;
                }

                // Prepare input
                var inputPtr = (ObjectInputHeader*)(ptr - sizeof(ObjectInputHeader));

                // Save values
                var save = *inputPtr;

                // Prepare length of header in input buffer
                var inputLength = (int)(recvBufferPtr + bytesRead - (byte*)inputPtr);

                var op =
                    command switch
                    {
                        RespCommand.ZPOPMIN => SortedSetOperation.ZPOPMIN,
                        RespCommand.ZPOPMAX => SortedSetOperation.ZPOPMAX,
                        _ => throw new Exception($"Unexpected {nameof(SortedSetOperation)}: {command}")
                    };

                // Prepare header in input buffer
                inputPtr->header.type = GarnetObjectType.SortedSet;
                inputPtr->header.flags = 0;
                inputPtr->header.SortedSetOp = op;
                inputPtr->arg1 = popCount;

                // Prepare output
                var outputFooter = new GarnetObjectStoreOutput { spanByteAndMemory = new SpanByteAndMemory(SpanByte.FromPinnedPointer(dcurr, (int)(dend - dcurr))) };

                var status = storageApi.SortedSetPop(keyBytes, new ArgSlice((byte*)inputPtr, inputLength), ref outputFooter);

                // Restore input buffer
                *inputPtr = save;

                switch (status)
                {
                    case GarnetStatus.OK:
                        ProcessOutputWithHeader(outputFooter.spanByteAndMemory);
                        break;
                    case GarnetStatus.NOTFOUND:
                        while (!RespWriteUtils.WriteEmptyArray(ref dcurr, dend))
                            SendAndReset();
                        break;
                    case GarnetStatus.WRONGTYPE:
                        while (!RespWriteUtils.WriteError(CmdStrings.RESP_ERR_WRONG_TYPE, ref dcurr, dend))
                            SendAndReset();
                        break;
                }
            }

            return true;
        }

        /// <summary>
        /// Returns the number of elements in the sorted set at key with a score between min and max.
        /// </summary>
        /// <typeparam name="TGarnetApi"></typeparam>
        /// <param name="count"></param>
        /// <param name="storageApi"></param>
        /// <returns></returns>
        private unsafe bool SortedSetCount<TGarnetApi>(int count, ref TGarnetApi storageApi)
             where TGarnetApi : IGarnetApi
        {
            if (count != 3)
            {
                return AbortWithWrongNumberOfArguments("ZCOUNT", count);
            }

            // Get the key for the Sorted Set
            var sbKey = parseState.GetArgSliceByRef(0).SpanByte;
            var keyBytes = sbKey.ToByteArray();

            var ptr = sbKey.ToPointer() + sbKey.Length + 2;

            if (NetworkSingleKeySlotVerify(keyBytes, true))
            {
                return true;
            }

            // Prepare input
            var inputPtr = (ObjectInputHeader*)(ptr - sizeof(ObjectInputHeader));

            // Save input buffer
            var save = *inputPtr;

            // Prepare length of header in input buffer
            var inputLength = (int)(recvBufferPtr + bytesRead - (byte*)inputPtr);

            // Prepare header in input buffer
            inputPtr->header.type = GarnetObjectType.SortedSet;
            inputPtr->header.flags = 0;
            inputPtr->header.SortedSetOp = SortedSetOperation.ZCOUNT;
            inputPtr->arg1 = 0;

            var status = storageApi.SortedSetCount(keyBytes, new ArgSlice((byte*)inputPtr, inputLength), out var output);

            // Restore input buffer
            *inputPtr = save;

            switch (status)
            {
                case GarnetStatus.OK:
                    // Process response
                    if (output.result1 == int.MaxValue)
                    {
                        // Error in arguments
                        while (!RespWriteUtils.WriteError(CmdStrings.RESP_ERR_MIN_MAX_NOT_VALID_FLOAT, ref dcurr, dend))
                            SendAndReset();
                    }
                    else
                        while (!RespWriteUtils.WriteInteger(output.result1, ref dcurr, dend))
                            SendAndReset();
                    break;
                case GarnetStatus.NOTFOUND:
                    while (!RespWriteUtils.WriteDirect(CmdStrings.RESP_RETURN_VAL_0, ref dcurr, dend))
                        SendAndReset();
                    break;
                case GarnetStatus.WRONGTYPE:
                    while (!RespWriteUtils.WriteError(CmdStrings.RESP_ERR_WRONG_TYPE, ref dcurr, dend))
                        SendAndReset();
                    break;
            }

            return true;
        }

        /// <summary>
        /// ZLEXCOUNT: Returns the number of elements in the sorted set with a value between min and max.
        /// When all the elements in a sorted set have the same score,
        /// this command forces lexicographical ordering.
        /// ZREMRANGEBYLEX: Removes all elements in the sorted set between the
        /// lexicographical range specified by min and max.
        /// </summary>
        /// <typeparam name="TGarnetApi"></typeparam>
        /// <param name="command"></param>
        /// <param name="count"></param>
        /// <param name="storageApi"></param>
        /// <returns></returns>
        private unsafe bool SortedSetLengthByValue<TGarnetApi>(RespCommand command, int count, ref TGarnetApi storageApi)
             where TGarnetApi : IGarnetApi
        {
            if (count != 3)
            {
                return AbortWithWrongNumberOfArguments(command.ToString(), count);
            }

            // Get the key
            var sbKey = parseState.GetArgSliceByRef(0).SpanByte;
            var keyBytes = sbKey.ToByteArray();

            var ptr = sbKey.ToPointer() + sbKey.Length + 2;

            if (NetworkSingleKeySlotVerify(keyBytes, command != RespCommand.ZREMRANGEBYLEX))
            {
                return true;
            }

            // Prepare input
            var inputPtr = (ObjectInputHeader*)(ptr - sizeof(ObjectInputHeader));

            // Save input buffer
            var save = *inputPtr;

            // Prepare length of header in input buffer
            var inputLength = (int)(recvBufferPtr + bytesRead - (byte*)inputPtr);

            var op =
                command switch
                {
                    RespCommand.ZREMRANGEBYLEX => SortedSetOperation.ZREMRANGEBYLEX,
                    RespCommand.ZLEXCOUNT => SortedSetOperation.ZLEXCOUNT,
                    _ => throw new Exception($"Unexpected {nameof(SortedSetOperation)}: {command}")
                };

            // Prepare header in input buffer
            inputPtr->header.type = GarnetObjectType.SortedSet;
            inputPtr->header.flags = 0;
            inputPtr->header.SortedSetOp = op;
            inputPtr->arg1 = 0;

            var status = op == SortedSetOperation.ZREMRANGEBYLEX ?
                storageApi.SortedSetRemoveRangeByLex(keyBytes, new ArgSlice((byte*)inputPtr, inputLength), out var output) :
                storageApi.SortedSetLengthByValue(keyBytes, new ArgSlice((byte*)inputPtr, inputLength), out output);

            // Restore input buffer
            *inputPtr = save;

            switch (status)
            {
                case GarnetStatus.OK:
                    // Process response
                    if (output.result1 == int.MaxValue)
                    {
                        // Error in arguments
                        while (!RespWriteUtils.WriteError(CmdStrings.RESP_ERR_MIN_MAX_NOT_VALID_STRING, ref dcurr, dend))
                            SendAndReset();
                    }
                    else if (output.result1 == int.MinValue)  // command partially executed
                        return false;
                    else
                        while (!RespWriteUtils.WriteInteger(output.result1, ref dcurr, dend))
                            SendAndReset();
                    break;
                case GarnetStatus.NOTFOUND:
                    while (!RespWriteUtils.WriteDirect(CmdStrings.RESP_RETURN_VAL_0, ref dcurr, dend))
                        SendAndReset();
                    break;
                case GarnetStatus.WRONGTYPE:
                    while (!RespWriteUtils.WriteError(CmdStrings.RESP_ERR_WRONG_TYPE, ref dcurr, dend))
                        SendAndReset();
                    break;
            }

            return true;
        }

        /// <summary>
        /// Increments the score of member in the sorted set stored at key by increment.
        /// If member does not exist in the sorted set, it is added with increment as its score (as if its previous score was 0.0).
        /// </summary>
        /// <typeparam name="TGarnetApi"></typeparam>
        /// <param name="count"></param>
        /// <param name="storageApi"></param>
        /// <returns></returns>
        private unsafe bool SortedSetIncrement<TGarnetApi>(int count, ref TGarnetApi storageApi)
             where TGarnetApi : IGarnetApi
        {
            //validation of required args
            if (count != 3)
            {
                return AbortWithWrongNumberOfArguments("ZINCRBY", count);
            }

            // Get the key for the Sorted Set
            var sbKey = parseState.GetArgSliceByRef(0).SpanByte;
            var keyBytes = sbKey.ToByteArray();

            var ptr = sbKey.ToPointer() + sbKey.Length + 2;

            if (NetworkSingleKeySlotVerify(keyBytes, false))
            {
                return true;
            }

            // Prepare input
            var inputPtr = (ObjectInputHeader*)(ptr - sizeof(ObjectInputHeader));

            // Save input
            var save = *inputPtr;

            var inputLength = (int)(recvBufferPtr + bytesRead - (byte*)inputPtr);

            // Prepare header in input buffer
            inputPtr->header.type = GarnetObjectType.SortedSet;
            inputPtr->header.flags = 0;
            inputPtr->header.SortedSetOp = SortedSetOperation.ZINCRBY;
            inputPtr->arg1 = count - 1;

            // Prepare GarnetObjectStore output
            var outputFooter = new GarnetObjectStoreOutput { spanByteAndMemory = new SpanByteAndMemory(dcurr, (int)(dend - dcurr)) };

            var status = storageApi.SortedSetIncrement(keyBytes, new ArgSlice((byte*)inputPtr, inputLength), ref outputFooter);

            // Restore input
            *inputPtr = save;

            ReadOnlySpan<byte> errorMessage = default;
            switch (status)
            {
                case GarnetStatus.NOTFOUND:
                case GarnetStatus.OK:
                    //process output
                    var objOutputHeader = ProcessOutputWithHeader(outputFooter.spanByteAndMemory);
                    //check for partial execution
                    if (objOutputHeader.result1 == int.MinValue)
                        return false;
                    if (objOutputHeader.result1 == int.MaxValue)
                        errorMessage = CmdStrings.RESP_ERR_NOT_VALID_FLOAT;
                    break;
                case GarnetStatus.WRONGTYPE:
                    errorMessage = CmdStrings.RESP_ERR_WRONG_TYPE;
                    break;
            }

            if (errorMessage != default)
            {
                while (!RespWriteUtils.WriteError(errorMessage, ref dcurr, dend))
                    SendAndReset();
            }

            return true;
        }

        /// <summary>
        /// ZRANK: Returns the rank of member in the sorted set, the scores in the sorted set are ordered from low to high
        /// ZREVRANK: Returns the rank of member in the sorted set, with the scores ordered from high to low
        /// </summary>
        /// <typeparam name="TGarnetApi"></typeparam>
        /// <param name="command"></param>
        /// <param name="count"></param>
        /// <param name="storageApi"></param>
        /// <returns></returns>
        private unsafe bool SortedSetRank<TGarnetApi>(RespCommand command, int count, ref TGarnetApi storageApi)
             where TGarnetApi : IGarnetApi
        {
            if (count < 2)
            {
                return AbortWithWrongNumberOfArguments(command.ToString(), count);
            }

            // Get the key for SortedSet
            var sbKey = parseState.GetArgSliceByRef(0).SpanByte;
            var keyBytes = sbKey.ToByteArray();

            var ptr = sbKey.ToPointer() + sbKey.Length + 2;

            if (NetworkSingleKeySlotVerify(keyBytes, true))
            {
                return true;
            }

            var includeWithScore = false;

            // Read WITHSCORE
            if (count == 3)
            {
                var withScoreSlice = parseState.GetArgSliceByRef(2);

                if (!withScoreSlice.ReadOnlySpan.EqualsUpperCaseSpanIgnoringCase(CmdStrings.WITHSCORE))
                {
                    while (!RespWriteUtils.WriteError(CmdStrings.RESP_SYNTAX_ERROR, ref dcurr, dend))
                        SendAndReset();

                    return true;
                }

                includeWithScore = true;
            }

            // Prepare input
            var inputPtr = (ObjectInputHeader*)(ptr - sizeof(ObjectInputHeader));

            // Save input buffer
            var save = *inputPtr;

            // Prepare length of header in input buffer
            var inputLength = (int)(recvBufferPtr + bytesRead - (byte*)inputPtr);

            var op =
                command switch
                {
                    RespCommand.ZRANK => SortedSetOperation.ZRANK,
                    RespCommand.ZREVRANK => SortedSetOperation.ZREVRANK,
                    _ => throw new Exception($"Unexpected {nameof(SortedSetOperation)}: {command}")
                };

            // Prepare header in input buffer
            inputPtr->header.type = GarnetObjectType.SortedSet;
            inputPtr->header.flags = 0;
            inputPtr->header.SortedSetOp = op;
            inputPtr->arg1 = count;
            inputPtr->arg2 = includeWithScore ? 1 : 0;

            // Prepare GarnetObjectStore output
            var outputFooter = new GarnetObjectStoreOutput { spanByteAndMemory = new SpanByteAndMemory(dcurr, (int)(dend - dcurr)) };

            var status = storageApi.SortedSetRank(keyBytes, new ArgSlice((byte*)inputPtr, inputLength), ref outputFooter);

            // Reset input buffer
            *inputPtr = save;
            switch (status)
            {
                case GarnetStatus.OK:
                    ProcessOutputWithHeader(outputFooter.spanByteAndMemory);
                    break;

                case GarnetStatus.NOTFOUND:
                    while (!RespWriteUtils.WriteDirect(CmdStrings.RESP_ERRNOTFOUND, ref dcurr, dend))
                        SendAndReset();
                    break;
                case GarnetStatus.WRONGTYPE:
                    while (!RespWriteUtils.WriteError(CmdStrings.RESP_ERR_WRONG_TYPE, ref dcurr, dend))
                        SendAndReset();
                    break;
            }

            return true;
        }

        /// <summary>
        /// ZREMRANGEBYRANK: Removes all elements in the sorted set stored at key with rank between start and stop.
        /// Both start and stop are 0 -based indexes with 0 being the element with the lowest score.
        /// ZREMRANGEBYSCORE: Removes all elements in the sorted set stored at key with a score between min and max (inclusive by default).
        /// </summary>
        /// <typeparam name="TGarnetApi"></typeparam>
        /// <param name="command"></param>
        /// <param name="count"></param>
        /// <param name="storageApi"></param>
        /// <returns></returns>
        private unsafe bool SortedSetRemoveRange<TGarnetApi>(RespCommand command, int count, ref TGarnetApi storageApi)
             where TGarnetApi : IGarnetApi
        {
            if (count != 3)
            {
                return AbortWithWrongNumberOfArguments(command.ToString(), count);
            }

            // Get the key
            var sbKey = parseState.GetArgSliceByRef(0).SpanByte;
            var keyBytes = sbKey.ToByteArray();

            var ptr = sbKey.ToPointer() + sbKey.Length + 2;

            if (NetworkSingleKeySlotVerify(keyBytes, false))
            {
                return true;
            }

            // Prepare input
            var inputPtr = (ObjectInputHeader*)(ptr - sizeof(ObjectInputHeader));

            // Save input buffer
            var save = *inputPtr;

            // Prepare length of header in input buffer
            var inputLength = (int)(recvBufferPtr + bytesRead - (byte*)inputPtr);

            var op =
                command switch
                {
                    RespCommand.ZREMRANGEBYRANK => SortedSetOperation.ZREMRANGEBYRANK,
                    RespCommand.ZREMRANGEBYSCORE => SortedSetOperation.ZREMRANGEBYSCORE,
                    _ => throw new Exception($"Unexpected {nameof(SortedSetOperation)}: {command}")
                };

            // Prepare header in input buffer
            inputPtr->header.type = GarnetObjectType.SortedSet;
            inputPtr->header.flags = 0;
            inputPtr->header.SortedSetOp = op;
            inputPtr->arg1 = 0;

            var status = storageApi.SortedSetRemoveRange(keyBytes, new ArgSlice((byte*)inputPtr, inputLength), out ObjectOutputHeader output);

            // Restore input buffer
            *inputPtr = save;

            switch (status)
            {
                case GarnetStatus.OK:
                    if (output.result1 == int.MaxValue)
                    {
                        var errorMessage = command == RespCommand.ZREMRANGEBYRANK ?
                            CmdStrings.RESP_ERR_GENERIC_VALUE_IS_NOT_INTEGER :
                            CmdStrings.RESP_ERR_MIN_MAX_NOT_VALID_FLOAT;

                        // Error in arguments
                        while (!RespWriteUtils.WriteError(errorMessage, ref dcurr, dend))
                            SendAndReset();
                    }
                    else if (output.result1 == int.MinValue)  // command partially executed
                        return false;
                    else
                        while (!RespWriteUtils.WriteInteger(output.result1, ref dcurr, dend))
                            SendAndReset();
                    break;
                case GarnetStatus.NOTFOUND:
                    while (!RespWriteUtils.WriteDirect(CmdStrings.RESP_RETURN_VAL_0, ref dcurr, dend))
                        SendAndReset();
                    break;
                case GarnetStatus.WRONGTYPE:
                    while (!RespWriteUtils.WriteError(CmdStrings.RESP_ERR_WRONG_TYPE, ref dcurr, dend))
                        SendAndReset();
                    break;
            }
            return true;
        }

        /// <summary>
        /// Returns a random element from the sorted set key.
        /// </summary>
        /// <typeparam name="TGarnetApi"></typeparam>
        /// <param name="count"></param>
        /// <param name="storageApi"></param>
        /// <returns></returns>
        private unsafe bool SortedSetRandomMember<TGarnetApi>(int count, ref TGarnetApi storageApi)
             where TGarnetApi : IGarnetApi
        {
            if (count < 1 || count > 3)
            {
                return AbortWithWrongNumberOfArguments("ZRANDMEMBER", count);
            }

            // Get the key for the Sorted Set
            var sbKey = parseState.GetArgSliceByRef(0).SpanByte;
            var keyBytes = sbKey.ToByteArray();

            var ptr = sbKey.ToPointer() + sbKey.Length + 2;

            if (NetworkSingleKeySlotVerify(keyBytes, true))
            {
                return true;
            }

            var paramCount = 1;
            var includeWithScores = false;
            var includedCount = false;

            if (count >= 2)
            {
                // Read count
                var countSlice = parseState.GetArgSliceByRef(1);

                if (!NumUtils.TryParse(countSlice.ReadOnlySpan, out paramCount))
                {
                    while (!RespWriteUtils.WriteError(CmdStrings.RESP_ERR_GENERIC_VALUE_IS_NOT_INTEGER, ref dcurr, dend))
                        SendAndReset();

                    return true;
                }

                var sbCount = countSlice.SpanByte;
                ptr = sbCount.ToPointer() + sbCount.Length + 2;

                includedCount = true;

                // Read withscores
                if (count == 3)
                {
                    var withScoresSlice = parseState.GetArgSliceByRef(2);

                    if (!withScoresSlice.ReadOnlySpan.EqualsUpperCaseSpanIgnoringCase(CmdStrings.WITHSCORES))
                    {
                        while (!RespWriteUtils.WriteError(CmdStrings.RESP_SYNTAX_ERROR, ref dcurr, dend))
                            SendAndReset();

                        return true;
                    }

                    var sbWithScores = withScoresSlice.SpanByte;
                    ptr = sbWithScores.ToPointer() + sbWithScores.Length + 2;

                    includeWithScores = true;
                }
            }

            // Prepare input
            var inputPtr = (ObjectInputHeader*)(ptr - sizeof(ObjectInputHeader));

            // Save input buffer
            var save = *inputPtr;

            // Prepare length of header in input buffer
            var inputLength = (int)(recvBufferPtr + bytesRead - (byte*)inputPtr);

            // Create a random seed
            var seed = RandomGen.Next();

            // Prepare header in input buffer
            inputPtr->header.type = GarnetObjectType.SortedSet;
            inputPtr->header.flags = 0;
            inputPtr->header.SortedSetOp = SortedSetOperation.ZRANDMEMBER;
            inputPtr->arg1 = (((paramCount << 1) | (includedCount ? 1 : 0)) << 1) | (includeWithScores ? 1 : 0);
            inputPtr->arg2 = seed;

            var status = GarnetStatus.NOTFOUND;
            GarnetObjectStoreOutput outputFooter = default;

            // This prevents going to the backend if ZRANDMEMBER is called with a count of 0
            if (paramCount != 0)
            {
                // Prepare GarnetObjectStore output
                outputFooter = new GarnetObjectStoreOutput { spanByteAndMemory = new SpanByteAndMemory(dcurr, (int)(dend - dcurr)) };
                status = storageApi.SortedSetRandomMember(keyBytes, new ArgSlice((byte*)inputPtr, inputLength), ref outputFooter);
            }

            // Restore input buffer
            *inputPtr = save;

            switch (status)
            {
                case GarnetStatus.OK:
                    ProcessOutputWithHeader(outputFooter.spanByteAndMemory);
                    break;
                case GarnetStatus.NOTFOUND:
                    var respBytes = includedCount ? CmdStrings.RESP_EMPTYLIST : CmdStrings.RESP_ERRNOTFOUND;
                    while (!RespWriteUtils.WriteDirect(respBytes, ref dcurr, dend))
                        SendAndReset();
                    break;
                case GarnetStatus.WRONGTYPE:
                    while (!RespWriteUtils.WriteError(CmdStrings.RESP_ERR_WRONG_TYPE, ref dcurr, dend))
                        SendAndReset();
                    break;
            }
            return true;
        }

        /// <summary>
        ///  Computes a difference operation  between the first and all successive sorted sets
        ///  and returns the result to the client.
        ///  The total number of input keys is specified.
        /// </summary>
        /// <param name="count"></param>
        /// <param name="storageApi"></param>
        /// <returns></returns>
        /// <exception cref="GarnetException"></exception>
        private unsafe bool SortedSetDifference<TGarnetApi>(int count, ref TGarnetApi storageApi)
             where TGarnetApi : IGarnetApi
        {
            if (count < 2)
            {
                return AbortWithWrongNumberOfArguments("ZDIFF", count);
            }

            //number of keys
            var sbNumKeys = parseState.GetArgSliceByRef(0).ReadOnlySpan;

            if (!NumUtils.TryParse(sbNumKeys, out int nKeys))
            {
                while (!RespWriteUtils.WriteError(CmdStrings.RESP_ERR_GENERIC_VALUE_IS_NOT_INTEGER, ref dcurr, dend))
                    SendAndReset();

                return true;
            }

            if (count - 1 != nKeys && count - 1 != nKeys + 1)
            {
                while (!RespWriteUtils.WriteError(CmdStrings.RESP_SYNTAX_ERROR, ref dcurr, dend))
                    SendAndReset();

                return true;
            }

            var includeWithScores = false;

            // Read all the keys
            if (count <= 2)
            {
                //return empty array
                while (!RespWriteUtils.WriteArrayLength(0, ref dcurr, dend))
                    SendAndReset();

                return true;
            }

            var keys = new ArgSlice[nKeys];

            for (var i = 1; i < nKeys + 1; i++)
            {
                keys[i - 1] = parseState.GetArgSliceByRef(i);
            }

            if (count - 1 > nKeys)
            {
                var withScores = parseState.GetArgSliceByRef(count - 1).ReadOnlySpan;

                if (!withScores.SequenceEqual(CmdStrings.WITHSCORES))
                {
                    while (!RespWriteUtils.WriteError(CmdStrings.RESP_SYNTAX_ERROR, ref dcurr, dend))
                        SendAndReset();

                    return true;
                }

                includeWithScores = true;
            }

            if (NetworkMultiKeySlotVerify(readOnly: true, firstKey: 1, lastKey: 1 + nKeys))
                return true;

            var status = storageApi.SortedSetDifference(keys, out var result);

            switch (status)
            {
                case GarnetStatus.WRONGTYPE:
                    while (!RespWriteUtils.WriteError(CmdStrings.RESP_ERR_WRONG_TYPE, ref dcurr, dend))
                        SendAndReset();
                    break;
                default:
                    // write the size of the array reply
                    var resultCount = result?.Count ?? 0;
                    while (!RespWriteUtils.WriteArrayLength(includeWithScores ? resultCount * 2 : resultCount, ref dcurr, dend))
                        SendAndReset();

                    if (result != null)
                    {
                        foreach (var (element, score) in result)
                        {
                            while (!RespWriteUtils.WriteBulkString(element, ref dcurr, dend))
                                SendAndReset();

                            if (includeWithScores)
                            {
                                while (!RespWriteUtils.TryWriteDoubleBulkString(score, ref dcurr, dend))
                                    SendAndReset();
                            }
                        }
                    }
                    break;
            }

            return true;
        }
    }
}<|MERGE_RESOLUTION|>--- conflicted
+++ resolved
@@ -44,7 +44,6 @@
                 return true;
             }
 
-<<<<<<< HEAD
             var input = new ObjectInput
             {
                 header = new RespInputHeader
@@ -56,28 +55,8 @@
                 done = 0,
                 payload = new ArgSlice(ptr, (int)(recvBufferPtr + bytesRead - ptr)),
             };
-=======
-            // Prepare input
-            var inputPtr = (ObjectInputHeader*)(ptr - sizeof(ObjectInputHeader));
-
-            // Save old values on buffer
-            var save = *inputPtr;
-
-            // Prepare length of header in input buffer
-            var inputLength = (int)(recvBufferPtr + bytesRead - (byte*)inputPtr);
-
-            int inputCount = (count - 1) / 2;
-
-            // Prepare header in input buffer
-            inputPtr->header.type = GarnetObjectType.SortedSet;
-            inputPtr->header.flags = 0;
-            inputPtr->header.SortedSetOp = SortedSetOperation.ZADD;
-            inputPtr->arg1 = inputCount;
-
-            var status = storageApi.SortedSetAdd(keyBytes, new ArgSlice((byte*)inputPtr, inputLength), out ObjectOutputHeader output);
->>>>>>> 0bfb1d91
-
-            var status = storageApi.SortedSetAdd(key, ref input, out ObjectOutputHeader output);
+
+            var status = storageApi.SortedSetAdd(keyBytes, ref input, out ObjectOutputHeader output);
 
             switch (status)
             {
@@ -109,13 +88,12 @@
             {
                 return AbortWithWrongNumberOfArguments("ZREM", count);
             }
-<<<<<<< HEAD
 
             // Get the key for SortedSet
-            if (!RespReadUtils.ReadByteArrayWithLengthHeader(out var key, ref ptr, recvBufferPtr + bytesRead))
-                return false;
-
-            if (NetworkSingleKeySlotVerify(key, false))
+            var sbKey = parseState.GetArgSliceByRef(0).SpanByte;
+            var keyBytes = sbKey.ToByteArray();
+
+            if (NetworkSingleKeySlotVerify(keyBytes, false))
             {
                 return true;
             }
@@ -132,44 +110,8 @@
                 payload = new ArgSlice(ptr, (int)(recvBufferPtr + bytesRead - ptr)),
             };
 
-            var status = storageApi.SortedSetRemove(key, ref input, out var rmwOutput);
-
-=======
-
-            // Get the key for SortedSet
-            var sbKey = parseState.GetArgSliceByRef(0).SpanByte;
-            var keyBytes = sbKey.ToByteArray();
-
-            var ptr = sbKey.ToPointer() + sbKey.Length + 2;
-
-            if (NetworkSingleKeySlotVerify(keyBytes, false))
-            {
-                return true;
-            }
-
-            int inputCount = count - 1;
-
-            // Prepare input
-            var rmwInput = (ObjectInputHeader*)(ptr - sizeof(ObjectInputHeader));
-
-            // Save old values on buffer for possible revert
-            var save = *rmwInput;
-
-            // Prepare length of header in input buffer
-            var inputLength = (int)(recvBufferPtr + bytesRead - (byte*)rmwInput);
-
-            // Prepare header in input buffer
-            rmwInput->header.type = GarnetObjectType.SortedSet;
-            rmwInput->header.flags = 0;
-            rmwInput->header.SortedSetOp = SortedSetOperation.ZREM;
-            rmwInput->arg1 = inputCount;
-
-            var status = storageApi.SortedSetRemove(keyBytes, new ArgSlice((byte*)rmwInput, inputLength), out ObjectOutputHeader rmwOutput);
-
-            // Reset input buffer
-            *rmwInput = save;
-
->>>>>>> 0bfb1d91
+            var status = storageApi.SortedSetRemove(keyBytes, ref input, out var rmwOutput);
+
             switch (status)
             {
                 case GarnetStatus.OK:
@@ -185,7 +127,6 @@
                         SendAndReset();
                     break;
             }
-
             return true;
         }
 
