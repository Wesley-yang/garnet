--- conflicted
+++ resolved
@@ -97,13 +97,6 @@
             }
             else if (command == RespCommand.CONFIG)
             {
-<<<<<<< HEAD
-                var param = GetCommand(bufSpan, out bool success1);
-=======
-                if (!CheckACLAdminPermissions(bufSpan, count, out var success))
-                {
-                    return success;
-                }
 
                 // Terminate early if command arguments are less than expected
                 if (count < 1)
@@ -114,32 +107,17 @@
                 }
 
                 var param = GetCommand(bufSpan, out var success1);
->>>>>>> 78d6ad75
                 if (!success1) return false;
 
                 if (param.SequenceEqual(CmdStrings.GET) || param.SequenceEqual(CmdStrings.get))
                 {
-<<<<<<< HEAD
-                    if (count > 2)
-                    {
-                        if (!DrainCommands(bufSpan, count - 1))
-                            return false;
-                        errorFlag = true;
-                        errorCmd = Encoding.ASCII.GetString(param);
-                    }
-                    else
-                    {
-                        if (!CheckACLPermissions(command, RespCommandsInfo.SubCommandIds.ConfigGet, count - 1, out success))
-                        {
-                            return success;
-                        }
-
-                        var key = GetCommand(bufSpan, out bool success2);
-                        if (!success2) return false;
-=======
+                    if (!CheckACLPermissions(command, RespCommandsInfo.SubCommandIds.ConfigGet, count - 1, out success))
+                    {
+                        return success;
+                    }
+
                     if (!NetworkConfigGet(bufSpan, count, out errorFlag))
                         return false;
->>>>>>> 78d6ad75
 
                     if (errorFlag)
                         errorCmd = Encoding.ASCII.GetString(CmdStrings.CONFIG) + "|" + Encoding.ASCII.GetString(param);
