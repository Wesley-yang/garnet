﻿[
  {
    "Command": "ACL",
    "Name": "ACL",
    "IsInternal": false,
    "Arity": -2,
    "Flags": "None",
    "FirstKey": 0,
    "LastKey": 0,
    "Step": 0,
    "AclCategories": "Slow",
    "Tips": null,
    "KeySpecifications": null,
    "SubCommands": [
      {
        "Command": "ACL",
        "Name": "ACL|LIST",
        "IsInternal": false,
        "Arity": 2,
        "Flags": "Admin, Loading, NoScript, Stale",
        "FirstKey": 0,
        "LastKey": 0,
        "Step": 0,
        "AclCategories": "Admin, Dangerous, Slow",
        "Tips": null,
        "KeySpecifications": null,
        "SubCommands": null
      },
      {
        "Command": "ACL",
        "Name": "ACL|USERS",
        "IsInternal": false,
        "Arity": 2,
        "Flags": "Admin, Loading, NoScript, Stale",
        "FirstKey": 0,
        "LastKey": 0,
        "Step": 0,
        "AclCategories": "Admin, Dangerous, Slow",
        "Tips": null,
        "KeySpecifications": null,
        "SubCommands": null
      },
      {
        "Command": "ACL",
        "Name": "ACL|CAT",
        "IsInternal": false,
        "Arity": -2,
        "Flags": "Loading, NoScript, Stale",
        "FirstKey": 0,
        "LastKey": 0,
        "Step": 0,
        "AclCategories": "Slow",
        "Tips": null,
        "KeySpecifications": null,
        "SubCommands": null
      },
      {
        "Command": "ACL",
        "Name": "ACL|SETUSER",
        "IsInternal": false,
        "Arity": -3,
        "Flags": "Admin, Loading, NoScript, Stale",
        "FirstKey": 0,
        "LastKey": 0,
        "Step": 0,
        "AclCategories": "Admin, Dangerous, Slow",
        "Tips": [
          "request_policy:all_nodes",
          "response_policy:all_succeeded"
        ],
        "KeySpecifications": null,
        "SubCommands": null
      },
      {
        "Command": "ACL",
        "Name": "ACL|DELUSER",
        "IsInternal": false,
        "Arity": -3,
        "Flags": "Admin, Loading, NoScript, Stale",
        "FirstKey": 0,
        "LastKey": 0,
        "Step": 0,
        "AclCategories": "Admin, Dangerous, Slow",
        "Tips": [
          "request_policy:all_nodes",
          "response_policy:all_succeeded"
        ],
        "KeySpecifications": null,
        "SubCommands": null
      },
      {
        "Command": "ACL",
        "Name": "ACL|WHOAMI",
        "IsInternal": false,
        "Arity": 2,
        "Flags": "Loading, NoScript, Stale",
        "FirstKey": 0,
        "LastKey": 0,
        "Step": 0,
        "AclCategories": "Slow",
        "Tips": null,
        "KeySpecifications": null,
        "SubCommands": null
      },
      {
        "Command": "ACL",
        "Name": "ACL|LOAD",
        "IsInternal": false,
        "Arity": 2,
        "Flags": "Admin, Loading, NoScript, Stale",
        "FirstKey": 0,
        "LastKey": 0,
        "Step": 0,
        "AclCategories": "Admin, Dangerous, Slow",
        "Tips": null,
        "KeySpecifications": null,
        "SubCommands": null
      }
    ]
  },
  {
    "Command": "APPEND",
    "Name": "APPEND",
    "IsInternal": false,
    "Arity": 3,
    "Flags": "DenyOom, Fast, Write",
    "FirstKey": 1,
    "LastKey": 1,
    "Step": 1,
    "AclCategories": "Fast, String, Write",
    "Tips": null,
    "KeySpecifications": [
      {
        "BeginSearch": {
          "TypeDiscriminator": "BeginSearchIndex",
          "Index": 1
        },
        "FindKeys": {
          "TypeDiscriminator": "FindKeysRange",
          "LastKey": 0,
          "KeyStep": 1,
          "Limit": 0
        },
        "Notes": null,
        "Flags": "RW, Insert"
      }
    ],
    "SubCommands": null
  },
  {
    "Command": "ASKING",
    "Name": "ASKING",
    "IsInternal": false,
    "Arity": 1,
    "Flags": "Fast",
    "FirstKey": 0,
    "LastKey": 0,
    "Step": 0,
    "AclCategories": "Connection, Fast",
    "Tips": null,
    "KeySpecifications": null,
    "SubCommands": null
  },
  {
    "Command": "AUTH",
    "Name": "AUTH",
    "IsInternal": false,
    "Arity": -2,
    "Flags": "Fast, Loading, NoAuth, NoScript, Stale, AllowBusy",
    "FirstKey": 0,
    "LastKey": 0,
    "Step": 0,
    "AclCategories": "Connection, Fast",
    "Tips": null,
    "KeySpecifications": null,
    "SubCommands": null
  },
  {
    "Command": "BGSAVE",
    "Name": "BGSAVE",
    "IsInternal": false,
    "Arity": -1,
    "Flags": "Admin, NoAsyncLoading, NoScript",
    "FirstKey": 0,
    "LastKey": 0,
    "Step": 0,
    "AclCategories": "Admin, Dangerous, Slow",
    "Tips": null,
    "KeySpecifications": null,
    "SubCommands": null
  },
  {
    "Command": "BITCOUNT",
    "Name": "BITCOUNT",
    "IsInternal": false,
    "Arity": -2,
    "Flags": "ReadOnly",
    "FirstKey": 1,
    "LastKey": 1,
    "Step": 1,
    "AclCategories": "Bitmap, Read, Slow",
    "Tips": null,
    "KeySpecifications": [
      {
        "BeginSearch": {
          "TypeDiscriminator": "BeginSearchIndex",
          "Index": 1
        },
        "FindKeys": {
          "TypeDiscriminator": "FindKeysRange",
          "LastKey": 0,
          "KeyStep": 1,
          "Limit": 0
        },
        "Notes": null,
        "Flags": "RO, Access"
      }
    ],
    "SubCommands": null
  },
  {
    "Command": "BITFIELD",
    "Name": "BITFIELD",
    "IsInternal": false,
    "Arity": -2,
    "Flags": "DenyOom, Write",
    "FirstKey": 1,
    "LastKey": 1,
    "Step": 1,
    "AclCategories": "Bitmap, Slow, Write",
    "Tips": null,
    "KeySpecifications": [
      {
        "BeginSearch": {
          "TypeDiscriminator": "BeginSearchIndex",
          "Index": 1
        },
        "FindKeys": {
          "TypeDiscriminator": "FindKeysRange",
          "LastKey": 0,
          "KeyStep": 1,
          "Limit": 0
        },
        "Notes": "This command allows both access and modification of the key",
        "Flags": "RW, Access, Update, VariableFlags"
      }
    ],
    "SubCommands": null
  },
  {
    "Command": "BITFIELD_RO",
    "Name": "BITFIELD_RO",
    "IsInternal": false,
    "Arity": -2,
    "Flags": "Fast, ReadOnly",
    "FirstKey": 1,
    "LastKey": 1,
    "Step": 1,
    "AclCategories": "Bitmap, Fast, Read",
    "Tips": null,
    "KeySpecifications": [
      {
        "BeginSearch": {
          "TypeDiscriminator": "BeginSearchIndex",
          "Index": 1
        },
        "FindKeys": {
          "TypeDiscriminator": "FindKeysRange",
          "LastKey": 0,
          "KeyStep": 1,
          "Limit": 0
        },
        "Notes": null,
        "Flags": "RO, Access"
      }
    ],
    "SubCommands": null
  },
  {
    "Command": "BITOP",
    "Name": "BITOP",
    "IsInternal": false,
    "Arity": -4,
    "Flags": "DenyOom, Write",
    "FirstKey": 2,
    "LastKey": -1,
    "Step": 1,
    "AclCategories": "Bitmap, Slow, Write",
    "Tips": null,
    "KeySpecifications": [
      {
        "BeginSearch": {
          "TypeDiscriminator": "BeginSearchIndex",
          "Index": 2
        },
        "FindKeys": {
          "TypeDiscriminator": "FindKeysRange",
          "LastKey": 0,
          "KeyStep": 1,
          "Limit": 0
        },
        "Notes": null,
        "Flags": "OW, Update"
      },
      {
        "BeginSearch": {
          "TypeDiscriminator": "BeginSearchIndex",
          "Index": 3
        },
        "FindKeys": {
          "TypeDiscriminator": "FindKeysRange",
          "LastKey": -1,
          "KeyStep": 1,
          "Limit": 0
        },
        "Notes": null,
        "Flags": "RO, Access"
      }
    ],
    "SubCommands": null
  },
  {
    "Command": "BITPOS",
    "Name": "BITPOS",
    "IsInternal": false,
    "Arity": -3,
    "Flags": "ReadOnly",
    "FirstKey": 1,
    "LastKey": 1,
    "Step": 1,
    "AclCategories": "Bitmap, Read, Slow",
    "Tips": null,
    "KeySpecifications": [
      {
        "BeginSearch": {
          "TypeDiscriminator": "BeginSearchIndex",
          "Index": 1
        },
        "FindKeys": {
          "TypeDiscriminator": "FindKeysRange",
          "LastKey": 0,
          "KeyStep": 1,
          "Limit": 0
        },
        "Notes": null,
        "Flags": "RO, Access"
      }
    ],
    "SubCommands": null
  },
  {
    "Command": "CLIENT",
    "Name": "CLIENT",
    "IsInternal": false,
    "Arity": -2,
    "Flags": "None",
    "FirstKey": 0,
    "LastKey": 0,
    "Step": 0,
    "AclCategories": "Slow",
    "Tips": null,
    "KeySpecifications": null,
    "SubCommands": null
  },
  {
    "Command": "CLUSTER",
    "Name": "CLUSTER",
    "IsInternal": false,
    "Arity": -2,
    "Flags": "None",
    "FirstKey": 0,
    "LastKey": 0,
    "Step": 0,
    "AclCategories": "Slow",
    "Tips": null,
    "KeySpecifications": null,
    "SubCommands": [
      {
        "Command": "CLUSTER",
        "Name": "CLUSTER|BUMPEPOCH",
        "IsInternal": false,
        "Arity": 2,
        "Flags": "Admin, NoAsyncLoading, Stale",
        "FirstKey": 0,
        "LastKey": 0,
        "Step": 0,
        "AclCategories": "Admin, Dangerous, Slow",
        "Tips": [
          "nondeterministic_output"
        ],
        "KeySpecifications": null,
        "SubCommands": null
      },
      {
        "Command": "CLUSTER",
        "Name": "CLUSTER|FORGET",
        "IsInternal": false,
        "Arity": 3,
        "Flags": "Admin, NoAsyncLoading, Stale",
        "FirstKey": 0,
        "LastKey": 0,
        "Step": 0,
        "AclCategories": "Admin, Dangerous, Slow",
        "Tips": null,
        "KeySpecifications": null,
        "SubCommands": null
      },
      {
        "Command": "CLUSTER",
        "Name": "CLUSTER|INFO",
        "IsInternal": false,
        "Arity": 2,
        "Flags": "Stale",
        "FirstKey": 0,
        "LastKey": 0,
        "Step": 0,
        "AclCategories": "Slow",
        "Tips": [
          "nondeterministic_output"
        ],
        "KeySpecifications": null,
        "SubCommands": null
      },
      {
        "Command": "CLUSTER",
        "Name": "CLUSTER|MEET",
        "IsInternal": false,
        "Arity": -4,
        "Flags": "Admin, NoAsyncLoading, Stale",
        "FirstKey": 0,
        "LastKey": 0,
        "Step": 0,
        "AclCategories": "Admin, Dangerous, Slow",
        "Tips": null,
        "KeySpecifications": null,
        "SubCommands": null
      },
      {
        "Command": "CLUSTER",
        "Name": "CLUSTER|MYID",
        "IsInternal": false,
        "Arity": 2,
        "Flags": "Stale",
        "FirstKey": 0,
        "LastKey": 0,
        "Step": 0,
        "AclCategories": "Slow",
        "Tips": null,
        "KeySpecifications": null,
        "SubCommands": null
      },
      {
        "Command": "CLUSTER",
        "Name": "CLUSTER|NODES",
        "IsInternal": false,
        "Arity": 2,
        "Flags": "Stale",
        "FirstKey": 0,
        "LastKey": 0,
        "Step": 0,
        "AclCategories": "Slow",
        "Tips": [
          "nondeterministic_output"
        ],
        "KeySpecifications": null,
        "SubCommands": null
      },
      {
        "Command": "CLUSTER",
        "Name": "CLUSTER|SET-CONFIG-EPOCH",
        "IsInternal": false,
        "Arity": 3,
        "Flags": "Admin, NoAsyncLoading, Stale",
        "FirstKey": 0,
        "LastKey": 0,
        "Step": 0,
        "AclCategories": "Admin, Dangerous, Slow",
        "Tips": null,
        "KeySpecifications": null,
        "SubCommands": null
      },
      {
        "Command": "CLUSTER",
        "Name": "CLUSTER|SHARDS",
        "IsInternal": false,
        "Arity": 2,
        "Flags": "Stale",
        "FirstKey": 0,
        "LastKey": 0,
        "Step": 0,
        "AclCategories": "Slow",
        "Tips": [
          "nondeterministic_output"
        ],
        "KeySpecifications": null,
        "SubCommands": null
      },
      {
        "Command": "CLUSTER",
        "Name": "CLUSTER|RESET",
        "IsInternal": false,
        "Arity": -2,
        "Flags": "Admin, NoScript, Stale",
        "FirstKey": 0,
        "LastKey": 0,
        "Step": 0,
        "AclCategories": "Admin, Dangerous, Slow",
        "Tips": null,
        "KeySpecifications": null,
        "SubCommands": null
      },
      {
        "Command": "CLUSTER",
        "Name": "CLUSTER|FAILOVER",
        "IsInternal": false,
        "Arity": -2,
        "Flags": "Admin, NoAsyncLoading, Stale",
        "FirstKey": 0,
        "LastKey": 0,
        "Step": 0,
        "AclCategories": "Admin, Dangerous, Slow",
        "Tips": null,
        "KeySpecifications": null,
        "SubCommands": null
      },
      {
        "Command": "CLUSTER",
        "Name": "CLUSTER|ADDSLOTS",
        "IsInternal": false,
        "Arity": -3,
        "Flags": "Admin, NoAsyncLoading, Stale",
        "FirstKey": 0,
        "LastKey": 0,
        "Step": 0,
        "AclCategories": "Admin, Dangerous, Slow",
        "Tips": null,
        "KeySpecifications": null,
        "SubCommands": null
      },
      {
        "Command": "CLUSTER",
        "Name": "CLUSTER|ADDSLOTSRANGE",
        "IsInternal": false,
        "Arity": -4,
        "Flags": "Admin, NoAsyncLoading, Stale",
        "FirstKey": 0,
        "LastKey": 0,
        "Step": 0,
        "AclCategories": "Admin, Dangerous, Slow",
        "Tips": null,
        "KeySpecifications": null,
        "SubCommands": null
      },
      {
        "Command": "CLUSTER",
        "Name": "CLUSTER|COUNTKEYSINSLOT",
        "IsInternal": false,
        "Arity": 3,
        "Flags": "Stale",
        "FirstKey": 0,
        "LastKey": 0,
        "Step": 0,
        "AclCategories": "Slow",
        "Tips": null,
        "KeySpecifications": null,
        "SubCommands": null
      },
      {
        "Command": "CLUSTER",
        "Name": "CLUSTER|DELSLOTS",
        "IsInternal": false,
        "Arity": -3,
        "Flags": "Admin, NoAsyncLoading, Stale",
        "FirstKey": 0,
        "LastKey": 0,
        "Step": 0,
        "AclCategories": "Admin, Dangerous, Slow",
        "Tips": null,
        "KeySpecifications": null,
        "SubCommands": null
      },
      {
        "Command": "CLUSTER",
        "Name": "CLUSTER|DELSLOTSRANGE",
        "IsInternal": false,
        "Arity": -4,
        "Flags": "Admin, NoAsyncLoading, Stale",
        "FirstKey": 0,
        "LastKey": 0,
        "Step": 0,
        "AclCategories": "Admin, Dangerous, Slow",
        "Tips": null,
        "KeySpecifications": null,
        "SubCommands": null
      },
      {
        "Command": "CLUSTER",
        "Name": "CLUSTER|GETKEYSINSLOT",
        "IsInternal": false,
        "Arity": 4,
        "Flags": "Stale",
        "FirstKey": 0,
        "LastKey": 0,
        "Step": 0,
        "AclCategories": "Slow",
        "Tips": [
          "nondeterministic_output"
        ],
        "KeySpecifications": null,
        "SubCommands": null
      },
      {
        "Command": "CLUSTER",
        "Name": "CLUSTER|KEYSLOT",
        "IsInternal": false,
        "Arity": 3,
        "Flags": "Stale",
        "FirstKey": 0,
        "LastKey": 0,
        "Step": 0,
        "AclCategories": "Slow",
        "Tips": null,
        "KeySpecifications": null,
        "SubCommands": null
      },
      {
        "Command": "CLUSTER",
        "Name": "CLUSTER|SETSLOT",
        "IsInternal": false,
        "Arity": -4,
        "Flags": "Admin, NoAsyncLoading, Stale",
        "FirstKey": 0,
        "LastKey": 0,
        "Step": 0,
        "AclCategories": "Admin, Dangerous, Slow",
        "Tips": null,
        "KeySpecifications": null,
        "SubCommands": null
      },
      {
        "Command": "CLUSTER",
        "Name": "CLUSTER|SLOTS",
        "IsInternal": false,
        "Arity": 2,
        "Flags": "Loading, Stale",
        "FirstKey": 0,
        "LastKey": 0,
        "Step": 0,
        "AclCategories": "Slow",
        "Tips": [
          "nondeterministic_output"
        ],
        "KeySpecifications": null,
        "SubCommands": null
      },
      {
        "Command": "CLUSTER",
        "Name": "CLUSTER|REPLICAS",
        "IsInternal": false,
        "Arity": 3,
        "Flags": "Admin, Stale",
        "FirstKey": 0,
        "LastKey": 0,
        "Step": 0,
        "AclCategories": "Admin, Dangerous, Slow",
        "Tips": [
          "nondeterministic_output"
        ],
        "KeySpecifications": null,
        "SubCommands": null
      },
      {
        "Command": "CLUSTER",
        "Name": "CLUSTER|REPLICATE",
        "IsInternal": false,
        "Arity": 3,
        "Flags": "Admin, NoAsyncLoading, Stale",
        "FirstKey": 0,
        "LastKey": 0,
        "Step": 0,
        "AclCategories": "Admin, Dangerous, Slow",
        "Tips": null,
        "KeySpecifications": null,
        "SubCommands": null
      }
    ]
  },
  {
    "Command": "COMMAND",
    "Name": "COMMAND",
    "IsInternal": false,
    "Arity": -1,
    "Flags": "Loading, Stale",
    "FirstKey": 0,
    "LastKey": 0,
    "Step": 0,
    "AclCategories": "Connection, Slow",
    "Tips": [
      "nondeterministic_output_order"
    ],
    "KeySpecifications": null,
    "SubCommands": [
      {
        "Command": "COMMAND",
        "Name": "COMMAND|COUNT",
        "IsInternal": false,
        "Arity": 2,
        "Flags": "Loading, Stale",
        "FirstKey": 0,
        "LastKey": 0,
        "Step": 0,
        "AclCategories": "Connection, Slow",
        "Tips": null,
        "KeySpecifications": null,
        "SubCommands": null
      },
      {
        "Command": "COMMAND",
        "Name": "COMMAND|DOCS",
        "IsInternal": false,
        "Arity": -2,
        "Flags": "Loading, Stale",
        "FirstKey": 0,
        "LastKey": 0,
        "Step": 0,
        "AclCategories": "Connection, Slow",
        "Tips": [
          "nondeterministic_output_order"
        ],
        "KeySpecifications": null,
        "SubCommands": null
      },
      {
        "Command": "COMMAND",
        "Name": "COMMAND|INFO",
        "IsInternal": false,
        "Arity": -2,
        "Flags": "Loading, Stale",
        "FirstKey": 0,
        "LastKey": 0,
        "Step": 0,
        "AclCategories": "Connection, Slow",
        "Tips": [
          "nondeterministic_output_order"
        ],
        "KeySpecifications": null,
        "SubCommands": null
      }
    ]
  },
  {
    "Command": "COMMITAOF",
    "Name": "COMMITAOF",
    "IsInternal": false,
    "Arity": -1,
    "Flags": "Admin, NoMulti, NoScript, ReadOnly",
    "FirstKey": 1,
    "LastKey": 1,
    "Step": 1,
    "AclCategories": "Admin, Garnet",
    "Tips": null,
    "KeySpecifications": null,
    "SubCommands": null
  },
  {
    "Command": "CONFIG",
    "Name": "CONFIG",
    "IsInternal": false,
    "Arity": -2,
    "Flags": "None",
    "FirstKey": 0,
    "LastKey": 0,
    "Step": 0,
    "AclCategories": "Slow",
    "Tips": null,
    "KeySpecifications": null,
    "SubCommands": [
      {
        "Command": "CONFIG",
        "Name": "CONFIG|GET",
        "IsInternal": false,
        "Arity": -3,
        "Flags": "Admin, Loading, NoScript, Stale",
        "FirstKey": 0,
        "LastKey": 0,
        "Step": 0,
        "AclCategories": "Admin, Dangerous, Slow",
        "Tips": null,
        "KeySpecifications": null,
        "SubCommands": null
      },
      {
        "Command": "CONFIG",
        "Name": "CONFIG|REWRITE",
        "IsInternal": false,
        "Arity": 2,
        "Flags": "Admin, Loading, NoScript, Stale",
        "FirstKey": 0,
        "LastKey": 0,
        "Step": 0,
        "AclCategories": "Admin, Dangerous, Slow",
        "Tips": [
          "request_policy:all_nodes",
          "response_policy:all_succeeded"
        ],
        "KeySpecifications": null,
        "SubCommands": null
      },
      {
        "Command": "CONFIG",
        "Name": "CONFIG|SET",
        "IsInternal": false,
        "Arity": -4,
        "Flags": "Admin, Loading, NoScript, Stale",
        "FirstKey": 0,
        "LastKey": 0,
        "Step": 0,
        "AclCategories": "Admin, Dangerous, Slow",
        "Tips": [
          "request_policy:all_nodes",
          "response_policy:all_succeeded"
        ],
        "KeySpecifications": null,
        "SubCommands": null
      }
    ]
  },
  {
    "Command": "COSCAN",
    "Name": "COSCAN",
    "IsInternal": false,
    "Arity": -3,
    "Flags": "ReadOnly",
    "FirstKey": 1,
    "LastKey": 1,
    "Step": 1,
    "AclCategories": "Read, Slow, Garnet",
    "Tips": null,
    "KeySpecifications": null,
    "SubCommands": null
  },
  {
    "Command": "DBSIZE",
    "Name": "DBSIZE",
    "IsInternal": false,
    "Arity": 1,
    "Flags": "Fast, ReadOnly",
    "FirstKey": 0,
    "LastKey": 0,
    "Step": 0,
    "AclCategories": "Fast, KeySpace, Read",
    "Tips": [
      "request_policy:all_shards",
      "response_policy:agg_sum"
    ],
    "KeySpecifications": null,
    "SubCommands": null
  },
  {
    "Command": "DECR",
    "Name": "DECR",
    "IsInternal": false,
    "Arity": 2,
    "Flags": "DenyOom, Fast, Write",
    "FirstKey": 1,
    "LastKey": 1,
    "Step": 1,
    "AclCategories": "Fast, String, Write",
    "Tips": null,
    "KeySpecifications": [
      {
        "BeginSearch": {
          "TypeDiscriminator": "BeginSearchIndex",
          "Index": 1
        },
        "FindKeys": {
          "TypeDiscriminator": "FindKeysRange",
          "LastKey": 0,
          "KeyStep": 1,
          "Limit": 0
        },
        "Notes": null,
        "Flags": "RW, Access, Update"
      }
    ],
    "SubCommands": null
  },
  {
    "Command": "DECRBY",
    "Name": "DECRBY",
    "IsInternal": false,
    "Arity": 3,
    "Flags": "DenyOom, Fast, Write",
    "FirstKey": 1,
    "LastKey": 1,
    "Step": 1,
    "AclCategories": "Fast, String, Write",
    "Tips": null,
    "KeySpecifications": [
      {
        "BeginSearch": {
          "TypeDiscriminator": "BeginSearchIndex",
          "Index": 1
        },
        "FindKeys": {
          "TypeDiscriminator": "FindKeysRange",
          "LastKey": 0,
          "KeyStep": 1,
          "Limit": 0
        },
        "Notes": null,
        "Flags": "RW, Access, Update"
      }
    ],
    "SubCommands": null
  },
  {
    "Command": "DEL",
    "Name": "DEL",
    "IsInternal": false,
    "Arity": -2,
    "Flags": "Write",
    "FirstKey": 1,
    "LastKey": -1,
    "Step": 1,
    "AclCategories": "KeySpace, Slow, Write",
    "Tips": [
      "request_policy:multi_shard",
      "response_policy:agg_sum"
    ],
    "KeySpecifications": [
      {
        "BeginSearch": {
          "TypeDiscriminator": "BeginSearchIndex",
          "Index": 1
        },
        "FindKeys": {
          "TypeDiscriminator": "FindKeysRange",
          "LastKey": -1,
          "KeyStep": 1,
          "Limit": 0
        },
        "Notes": null,
        "Flags": "RM, Delete"
      }
    ],
    "SubCommands": null
  },
  {
    "Command": "DISCARD",
    "Name": "DISCARD",
    "IsInternal": false,
    "Arity": 1,
    "Flags": "Fast, Loading, NoScript, Stale, AllowBusy",
    "FirstKey": 0,
    "LastKey": 0,
    "Step": 0,
    "AclCategories": "Fast, Transaction",
    "Tips": null,
    "KeySpecifications": null,
    "SubCommands": null
  },
  {
    "Command": "ECHO",
    "Name": "ECHO",
    "IsInternal": false,
    "Arity": 2,
    "Flags": "Fast, Loading, Stale",
    "FirstKey": 0,
    "LastKey": 0,
    "Step": 0,
    "AclCategories": "Connection, Fast",
    "Tips": null,
    "KeySpecifications": null,
    "SubCommands": null
  },
  {
    "Command": "EXEC",
    "Name": "EXEC",
    "IsInternal": false,
    "Arity": 1,
    "Flags": "Loading, NoScript, SkipSlowLog, Stale",
    "FirstKey": 0,
    "LastKey": 0,
    "Step": 0,
    "AclCategories": "Slow, Transaction",
    "Tips": null,
    "KeySpecifications": null,
    "SubCommands": null
  },
  {
    "Command": "EXISTS",
    "Name": "EXISTS",
    "IsInternal": false,
    "Arity": -2,
    "Flags": "Fast, ReadOnly",
    "FirstKey": 1,
    "LastKey": -1,
    "Step": 1,
    "AclCategories": "Fast, KeySpace, Read",
    "Tips": [
      "request_policy:multi_shard",
      "response_policy:agg_sum"
    ],
    "KeySpecifications": [
      {
        "BeginSearch": {
          "TypeDiscriminator": "BeginSearchIndex",
          "Index": 1
        },
        "FindKeys": {
          "TypeDiscriminator": "FindKeysRange",
          "LastKey": -1,
          "KeyStep": 1,
          "Limit": 0
        },
        "Notes": null,
        "Flags": "RO"
      }
    ],
    "SubCommands": null
  },
  {
    "Command": "EXPIRE",
    "Name": "EXPIRE",
    "IsInternal": false,
    "Arity": -3,
    "Flags": "Fast, Write",
    "FirstKey": 1,
    "LastKey": 1,
    "Step": 1,
    "AclCategories": "Fast, KeySpace, Write",
    "Tips": null,
    "KeySpecifications": [
      {
        "BeginSearch": {
          "TypeDiscriminator": "BeginSearchIndex",
          "Index": 1
        },
        "FindKeys": {
          "TypeDiscriminator": "FindKeysRange",
          "LastKey": 0,
          "KeyStep": 1,
          "Limit": 0
        },
        "Notes": null,
        "Flags": "RW, Update"
      }
    ],
    "SubCommands": null
  },
  {
    "Command": "FAILOVER",
    "Name": "FAILOVER",
    "IsInternal": false,
    "Arity": -1,
    "Flags": "Admin, NoScript, Stale",
    "FirstKey": 0,
    "LastKey": 0,
    "Step": 0,
    "AclCategories": "Admin, Dangerous, Slow",
    "Tips": null,
    "KeySpecifications": null,
    "SubCommands": null
  },
  {
    "Command": "FLUSHDB",
    "Name": "FLUSHDB",
    "IsInternal": false,
    "Arity": -1,
    "Flags": "Write",
    "FirstKey": 0,
    "LastKey": 0,
    "Step": 0,
    "AclCategories": "Dangerous, KeySpace, Slow, Write",
    "Tips": [
      "request_policy:all_shards",
      "response_policy:all_succeeded"
    ],
    "KeySpecifications": null,
    "SubCommands": null
  },
  {
    "Command": "FORCEGC",
    "Name": "FORCEGC",
    "IsInternal": false,
    "Arity": -1,
    "Flags": "Admin, NoMulti, NoScript, ReadOnly",
    "FirstKey": 1,
    "LastKey": 1,
    "Step": 1,
    "AclCategories": "Admin, Garnet",
    "Tips": null,
    "KeySpecifications": null,
    "SubCommands": null
  },
  {
    "Command": "GEOADD",
    "Name": "GEOADD",
    "IsInternal": false,
    "Arity": -5,
    "Flags": "DenyOom, Write",
    "FirstKey": 1,
    "LastKey": 1,
    "Step": 1,
    "AclCategories": "Geo, Slow, Write",
    "Tips": null,
    "KeySpecifications": [
      {
        "BeginSearch": {
          "TypeDiscriminator": "BeginSearchIndex",
          "Index": 1
        },
        "FindKeys": {
          "TypeDiscriminator": "FindKeysRange",
          "LastKey": 0,
          "KeyStep": 1,
          "Limit": 0
        },
        "Notes": null,
        "Flags": "RW, Update"
      }
    ],
    "SubCommands": null
  },
  {
    "Command": "GEODIST",
    "Name": "GEODIST",
    "IsInternal": false,
    "Arity": -4,
    "Flags": "ReadOnly",
    "FirstKey": 1,
    "LastKey": 1,
    "Step": 1,
    "AclCategories": "Geo, Read, Slow",
    "Tips": null,
    "KeySpecifications": [
      {
        "BeginSearch": {
          "TypeDiscriminator": "BeginSearchIndex",
          "Index": 1
        },
        "FindKeys": {
          "TypeDiscriminator": "FindKeysRange",
          "LastKey": 0,
          "KeyStep": 1,
          "Limit": 0
        },
        "Notes": null,
        "Flags": "RO, Access"
      }
    ],
    "SubCommands": null
  },
  {
    "Command": "GEOHASH",
    "Name": "GEOHASH",
    "IsInternal": false,
    "Arity": -2,
    "Flags": "ReadOnly",
    "FirstKey": 1,
    "LastKey": 1,
    "Step": 1,
    "AclCategories": "Geo, Read, Slow",
    "Tips": null,
    "KeySpecifications": [
      {
        "BeginSearch": {
          "TypeDiscriminator": "BeginSearchIndex",
          "Index": 1
        },
        "FindKeys": {
          "TypeDiscriminator": "FindKeysRange",
          "LastKey": 0,
          "KeyStep": 1,
          "Limit": 0
        },
        "Notes": null,
        "Flags": "RO, Access"
      }
    ],
    "SubCommands": null
  },
  {
    "Command": "GEOPOS",
    "Name": "GEOPOS",
    "IsInternal": false,
    "Arity": -2,
    "Flags": "ReadOnly",
    "FirstKey": 1,
    "LastKey": 1,
    "Step": 1,
    "AclCategories": "Geo, Read, Slow",
    "Tips": null,
    "KeySpecifications": [
      {
        "BeginSearch": {
          "TypeDiscriminator": "BeginSearchIndex",
          "Index": 1
        },
        "FindKeys": {
          "TypeDiscriminator": "FindKeysRange",
          "LastKey": 0,
          "KeyStep": 1,
          "Limit": 0
        },
        "Notes": null,
        "Flags": "RO, Access"
      }
    ],
    "SubCommands": null
  },
  {
    "Command": "GEOSEARCH",
    "Name": "GEOSEARCH",
    "IsInternal": false,
    "Arity": -7,
    "Flags": "ReadOnly",
    "FirstKey": 1,
    "LastKey": 1,
    "Step": 1,
    "AclCategories": "Geo, Read, Slow",
    "Tips": null,
    "KeySpecifications": [
      {
        "BeginSearch": {
          "TypeDiscriminator": "BeginSearchIndex",
          "Index": 1
        },
        "FindKeys": {
          "TypeDiscriminator": "FindKeysRange",
          "LastKey": 0,
          "KeyStep": 1,
          "Limit": 0
        },
        "Notes": null,
        "Flags": "RO, Access"
      }
    ],
    "SubCommands": null
  },
  {
    "Command": "GET",
    "Name": "GET",
    "IsInternal": false,
    "Arity": 2,
    "Flags": "Fast, ReadOnly",
    "FirstKey": 1,
    "LastKey": 1,
    "Step": 1,
    "AclCategories": "Fast, Read, String",
    "Tips": null,
    "KeySpecifications": [
      {
        "BeginSearch": {
          "TypeDiscriminator": "BeginSearchIndex",
          "Index": 1
        },
        "FindKeys": {
          "TypeDiscriminator": "FindKeysRange",
          "LastKey": 0,
          "KeyStep": 1,
          "Limit": 0
        },
        "Notes": null,
        "Flags": "RO, Access"
      }
    ],
    "SubCommands": null
  },
  {
    "Command": "GETBIT",
    "Name": "GETBIT",
    "IsInternal": false,
    "Arity": 3,
    "Flags": "Fast, ReadOnly",
    "FirstKey": 1,
    "LastKey": 1,
    "Step": 1,
    "AclCategories": "Bitmap, Fast, Read",
    "Tips": null,
    "KeySpecifications": [
      {
        "BeginSearch": {
          "TypeDiscriminator": "BeginSearchIndex",
          "Index": 1
        },
        "FindKeys": {
          "TypeDiscriminator": "FindKeysRange",
          "LastKey": 0,
          "KeyStep": 1,
          "Limit": 0
        },
        "Notes": null,
        "Flags": "RO, Access"
      }
    ],
    "SubCommands": null
  },
  {
    "Command": "GETDEL",
    "Name": "GETDEL",
    "IsInternal": false,
    "Arity": 2,
    "Flags": "Fast, Write",
    "FirstKey": 1,
    "LastKey": 1,
    "Step": 1,
    "AclCategories": "Fast, String, Write",
    "Tips": null,
    "KeySpecifications": [
      {
        "BeginSearch": {
          "TypeDiscriminator": "BeginSearchIndex",
          "Index": 1
        },
        "FindKeys": {
          "TypeDiscriminator": "FindKeysRange",
          "LastKey": 0,
          "KeyStep": 1,
          "Limit": 0
        },
        "Notes": null,
        "Flags": "RW, Access, Delete"
      }
    ],
    "SubCommands": null
  },
  {
    "Command": "GETRANGE",
    "Name": "GETRANGE",
    "IsInternal": false,
    "Arity": 4,
    "Flags": "ReadOnly",
    "FirstKey": 1,
    "LastKey": 1,
    "Step": 1,
    "AclCategories": "Read, Slow, String",
    "Tips": null,
    "KeySpecifications": [
      {
        "BeginSearch": {
          "TypeDiscriminator": "BeginSearchIndex",
          "Index": 1
        },
        "FindKeys": {
          "TypeDiscriminator": "FindKeysRange",
          "LastKey": 0,
          "KeyStep": 1,
          "Limit": 0
        },
        "Notes": null,
        "Flags": "RO, Access"
      }
    ],
    "SubCommands": null
  },
  {
    "Command": "HDEL",
    "Name": "HDEL",
    "IsInternal": false,
    "Arity": -3,
    "Flags": "Fast, Write",
    "FirstKey": 1,
    "LastKey": 1,
    "Step": 1,
    "AclCategories": "Hash, Fast, Write",
    "Tips": null,
    "KeySpecifications": [
      {
        "BeginSearch": {
          "TypeDiscriminator": "BeginSearchIndex",
          "Index": 1
        },
        "FindKeys": {
          "TypeDiscriminator": "FindKeysRange",
          "LastKey": 0,
          "KeyStep": 1,
          "Limit": 0
        },
        "Notes": null,
        "Flags": "RW, Delete"
      }
    ],
    "SubCommands": null
  },
  {
<<<<<<< HEAD
    "Command": "HEXISTS",
=======
    "Command": "HELLO",
    "ArrayCommand": null,
    "Name": "HELLO",
    "IsInternal": false,
    "Arity": -1,
    "Flags": "Fast, Loading, NoAuth, NoScript, Stale, AllowBusy",
    "FirstKey": 0,
    "LastKey": 0,
    "Step": 0,
    "AclCategories": "Connection, Fast",
    "Tips": null,
    "KeySpecifications": null,
    "SubCommands": null
  },
  {
    "Command": "Hash",
    "ArrayCommand": 7,
>>>>>>> 5a65fd73
    "Name": "HEXISTS",
    "IsInternal": false,
    "Arity": 3,
    "Flags": "Fast, ReadOnly",
    "FirstKey": 1,
    "LastKey": 1,
    "Step": 1,
    "AclCategories": "Hash, Fast, Read",
    "Tips": null,
    "KeySpecifications": [
      {
        "BeginSearch": {
          "TypeDiscriminator": "BeginSearchIndex",
          "Index": 1
        },
        "FindKeys": {
          "TypeDiscriminator": "FindKeysRange",
          "LastKey": 0,
          "KeyStep": 1,
          "Limit": 0
        },
        "Notes": null,
        "Flags": "RO"
      }
    ],
    "SubCommands": null
  },
  {
    "Command": "HGET",
    "Name": "HGET",
    "IsInternal": false,
    "Arity": 3,
    "Flags": "Fast, ReadOnly",
    "FirstKey": 1,
    "LastKey": 1,
    "Step": 1,
    "AclCategories": "Hash, Fast, Read",
    "Tips": null,
    "KeySpecifications": [
      {
        "BeginSearch": {
          "TypeDiscriminator": "BeginSearchIndex",
          "Index": 1
        },
        "FindKeys": {
          "TypeDiscriminator": "FindKeysRange",
          "LastKey": 0,
          "KeyStep": 1,
          "Limit": 0
        },
        "Notes": null,
        "Flags": "RO, Access"
      }
    ],
    "SubCommands": null
  },
  {
    "Command": "HGETALL",
    "Name": "HGETALL",
    "IsInternal": false,
    "Arity": 2,
    "Flags": "ReadOnly",
    "FirstKey": 1,
    "LastKey": 1,
    "Step": 1,
    "AclCategories": "Hash, Read, Slow",
    "Tips": [
      "nondeterministic_output_order"
    ],
    "KeySpecifications": [
      {
        "BeginSearch": {
          "TypeDiscriminator": "BeginSearchIndex",
          "Index": 1
        },
        "FindKeys": {
          "TypeDiscriminator": "FindKeysRange",
          "LastKey": 0,
          "KeyStep": 1,
          "Limit": 0
        },
        "Notes": null,
        "Flags": "RO, Access"
      }
    ],
    "SubCommands": null
  },
  {
    "Command": "HINCRBY",
    "Name": "HINCRBY",
    "IsInternal": false,
    "Arity": 4,
    "Flags": "DenyOom, Fast, Write",
    "FirstKey": 1,
    "LastKey": 1,
    "Step": 1,
    "AclCategories": "Hash, Fast, Write",
    "Tips": null,
    "KeySpecifications": [
      {
        "BeginSearch": {
          "TypeDiscriminator": "BeginSearchIndex",
          "Index": 1
        },
        "FindKeys": {
          "TypeDiscriminator": "FindKeysRange",
          "LastKey": 0,
          "KeyStep": 1,
          "Limit": 0
        },
        "Notes": null,
        "Flags": "RW, Access, Update"
      }
    ],
    "SubCommands": null
  },
  {
    "Command": "HINCRBYFLOAT",
    "Name": "HINCRBYFLOAT",
    "IsInternal": false,
    "Arity": 4,
    "Flags": "DenyOom, Fast, Write",
    "FirstKey": 1,
    "LastKey": 1,
    "Step": 1,
    "AclCategories": "Hash, Fast, Write",
    "Tips": null,
    "KeySpecifications": [
      {
        "BeginSearch": {
          "TypeDiscriminator": "BeginSearchIndex",
          "Index": 1
        },
        "FindKeys": {
          "TypeDiscriminator": "FindKeysRange",
          "LastKey": 0,
          "KeyStep": 1,
          "Limit": 0
        },
        "Notes": null,
        "Flags": "RW, Access, Update"
      }
    ],
    "SubCommands": null
  },
  {
    "Command": "HKEYS",
    "Name": "HKEYS",
    "IsInternal": false,
    "Arity": 2,
    "Flags": "ReadOnly",
    "FirstKey": 1,
    "LastKey": 1,
    "Step": 1,
    "AclCategories": "Hash, Read, Slow",
    "Tips": [
      "nondeterministic_output_order"
    ],
    "KeySpecifications": [
      {
        "BeginSearch": {
          "TypeDiscriminator": "BeginSearchIndex",
          "Index": 1
        },
        "FindKeys": {
          "TypeDiscriminator": "FindKeysRange",
          "LastKey": 0,
          "KeyStep": 1,
          "Limit": 0
        },
        "Notes": null,
        "Flags": "RO, Access"
      }
    ],
    "SubCommands": null
  },
  {
    "Command": "HLEN",
    "Name": "HLEN",
    "IsInternal": false,
    "Arity": 2,
    "Flags": "Fast, ReadOnly",
    "FirstKey": 1,
    "LastKey": 1,
    "Step": 1,
    "AclCategories": "Hash, Fast, Read",
    "Tips": null,
    "KeySpecifications": [
      {
        "BeginSearch": {
          "TypeDiscriminator": "BeginSearchIndex",
          "Index": 1
        },
        "FindKeys": {
          "TypeDiscriminator": "FindKeysRange",
          "LastKey": 0,
          "KeyStep": 1,
          "Limit": 0
        },
        "Notes": null,
        "Flags": "RO"
      }
    ],
    "SubCommands": null
  },
  {
    "Command": "HMGET",
    "Name": "HMGET",
    "IsInternal": false,
    "Arity": -3,
    "Flags": "Fast, ReadOnly",
    "FirstKey": 1,
    "LastKey": 1,
    "Step": 1,
    "AclCategories": "Hash, Fast, Read",
    "Tips": null,
    "KeySpecifications": [
      {
        "BeginSearch": {
          "TypeDiscriminator": "BeginSearchIndex",
          "Index": 1
        },
        "FindKeys": {
          "TypeDiscriminator": "FindKeysRange",
          "LastKey": 0,
          "KeyStep": 1,
          "Limit": 0
        },
        "Notes": null,
        "Flags": "RO, Access"
      }
    ],
    "SubCommands": null
  },
  {
    "Command": "HMSET",
    "Name": "HMSET",
    "IsInternal": false,
    "Arity": -4,
    "Flags": "DenyOom, Fast, Write",
    "FirstKey": 1,
    "LastKey": 1,
    "Step": 1,
    "AclCategories": "Hash, Fast, Write",
    "Tips": null,
    "KeySpecifications": [
      {
        "BeginSearch": {
          "TypeDiscriminator": "BeginSearchIndex",
          "Index": 1
        },
        "FindKeys": {
          "TypeDiscriminator": "FindKeysRange",
          "LastKey": 0,
          "KeyStep": 1,
          "Limit": 0
        },
        "Notes": null,
        "Flags": "RW, Update"
      }
    ],
    "SubCommands": null
  },
  {
    "Command": "HRANDFIELD",
    "Name": "HRANDFIELD",
    "IsInternal": false,
    "Arity": -2,
    "Flags": "ReadOnly",
    "FirstKey": 1,
    "LastKey": 1,
    "Step": 1,
    "AclCategories": "Hash, Read, Slow",
    "Tips": [
      "nondeterministic_output"
    ],
    "KeySpecifications": [
      {
        "BeginSearch": {
          "TypeDiscriminator": "BeginSearchIndex",
          "Index": 1
        },
        "FindKeys": {
          "TypeDiscriminator": "FindKeysRange",
          "LastKey": 0,
          "KeyStep": 1,
          "Limit": 0
        },
        "Notes": null,
        "Flags": "RO, Access"
      }
    ],
    "SubCommands": null
  },
  {
    "Command": "HSCAN",
    "Name": "HSCAN",
    "IsInternal": false,
    "Arity": -3,
    "Flags": "ReadOnly",
    "FirstKey": 1,
    "LastKey": 1,
    "Step": 1,
    "AclCategories": "Hash, Read, Slow",
    "Tips": [
      "nondeterministic_output"
    ],
    "KeySpecifications": [
      {
        "BeginSearch": {
          "TypeDiscriminator": "BeginSearchIndex",
          "Index": 1
        },
        "FindKeys": {
          "TypeDiscriminator": "FindKeysRange",
          "LastKey": 0,
          "KeyStep": 1,
          "Limit": 0
        },
        "Notes": null,
        "Flags": "RO, Access"
      }
    ],
    "SubCommands": null
  },
  {
    "Command": "HSET",
    "Name": "HSET",
    "IsInternal": false,
    "Arity": -4,
    "Flags": "DenyOom, Fast, Write",
    "FirstKey": 1,
    "LastKey": 1,
    "Step": 1,
    "AclCategories": "Hash, Fast, Write",
    "Tips": null,
    "KeySpecifications": [
      {
        "BeginSearch": {
          "TypeDiscriminator": "BeginSearchIndex",
          "Index": 1
        },
        "FindKeys": {
          "TypeDiscriminator": "FindKeysRange",
          "LastKey": 0,
          "KeyStep": 1,
          "Limit": 0
        },
        "Notes": null,
        "Flags": "RW, Update"
      }
    ],
    "SubCommands": null
  },
  {
    "Command": "HSETNX",
    "Name": "HSETNX",
    "IsInternal": false,
    "Arity": 4,
    "Flags": "DenyOom, Fast, Write",
    "FirstKey": 1,
    "LastKey": 1,
    "Step": 1,
    "AclCategories": "Hash, Fast, Write",
    "Tips": null,
    "KeySpecifications": [
      {
        "BeginSearch": {
          "TypeDiscriminator": "BeginSearchIndex",
          "Index": 1
        },
        "FindKeys": {
          "TypeDiscriminator": "FindKeysRange",
          "LastKey": 0,
          "KeyStep": 1,
          "Limit": 0
        },
        "Notes": null,
        "Flags": "RW, Insert"
      }
    ],
    "SubCommands": null
  },
  {
    "Command": "HSTRLEN",
    "Name": "HSTRLEN",
    "IsInternal": false,
    "Arity": 3,
    "Flags": "Fast, ReadOnly",
    "FirstKey": 1,
    "LastKey": 1,
    "Step": 1,
    "AclCategories": "Hash, Fast, Read",
    "Tips": null,
    "KeySpecifications": [
      {
        "BeginSearch": {
          "TypeDiscriminator": "BeginSearchIndex",
          "Index": 1
        },
        "FindKeys": {
          "TypeDiscriminator": "FindKeysRange",
          "LastKey": 0,
          "KeyStep": 1,
          "Limit": 0
        },
        "Notes": null,
        "Flags": "RO"
      }
    ],
    "SubCommands": null
  },
  {
    "Command": "HVALS",
    "Name": "HVALS",
    "IsInternal": false,
    "Arity": 2,
    "Flags": "ReadOnly",
    "FirstKey": 1,
    "LastKey": 1,
    "Step": 1,
    "AclCategories": "Hash, Read, Slow",
    "Tips": [
      "nondeterministic_output_order"
    ],
    "KeySpecifications": [
      {
        "BeginSearch": {
          "TypeDiscriminator": "BeginSearchIndex",
          "Index": 1
        },
        "FindKeys": {
          "TypeDiscriminator": "FindKeysRange",
          "LastKey": 0,
          "KeyStep": 1,
          "Limit": 0
        },
        "Notes": null,
        "Flags": "RO, Access"
      }
    ],
    "SubCommands": null
  },
  {
    "Command": "INCR",
    "Name": "INCR",
    "IsInternal": false,
    "Arity": 2,
    "Flags": "DenyOom, Fast, Write",
    "FirstKey": 1,
    "LastKey": 1,
    "Step": 1,
    "AclCategories": "Fast, String, Write",
    "Tips": null,
    "KeySpecifications": [
      {
        "BeginSearch": {
          "TypeDiscriminator": "BeginSearchIndex",
          "Index": 1
        },
        "FindKeys": {
          "TypeDiscriminator": "FindKeysRange",
          "LastKey": 0,
          "KeyStep": 1,
          "Limit": 0
        },
        "Notes": null,
        "Flags": "RW, Access, Update"
      }
    ],
    "SubCommands": null
  },
  {
    "Command": "INCRBY",
    "Name": "INCRBY",
    "IsInternal": false,
    "Arity": 3,
    "Flags": "DenyOom, Fast, Write",
    "FirstKey": 1,
    "LastKey": 1,
    "Step": 1,
    "AclCategories": "Fast, String, Write",
    "Tips": null,
    "KeySpecifications": [
      {
        "BeginSearch": {
          "TypeDiscriminator": "BeginSearchIndex",
          "Index": 1
        },
        "FindKeys": {
          "TypeDiscriminator": "FindKeysRange",
          "LastKey": 0,
          "KeyStep": 1,
          "Limit": 0
        },
        "Notes": null,
        "Flags": "RW, Access, Update"
      }
    ],
    "SubCommands": null
  },
  {
    "Command": "INFO",
    "Name": "INFO",
    "IsInternal": false,
    "Arity": -1,
    "Flags": "Loading, Stale",
    "FirstKey": 0,
    "LastKey": 0,
    "Step": 0,
    "AclCategories": "Dangerous, Slow",
    "Tips": [
      "nondeterministic_output",
      "request_policy:all_shards",
      "response_policy:special"
    ],
    "KeySpecifications": null,
    "SubCommands": null
  },
  {
    "Command": "KEYS",
    "Name": "KEYS",
    "IsInternal": false,
    "Arity": 2,
    "Flags": "ReadOnly",
    "FirstKey": 0,
    "LastKey": 0,
    "Step": 0,
    "AclCategories": "Dangerous, KeySpace, Read, Slow",
    "Tips": [
      "request_policy:all_shards",
      "nondeterministic_output_order"
    ],
    "KeySpecifications": null,
    "SubCommands": null
  },
  {
    "Command": "LASTSAVE",
    "Name": "LASTSAVE",
    "IsInternal": false,
    "Arity": 1,
    "Flags": "Fast, Loading, Stale",
    "FirstKey": 0,
    "LastKey": 0,
    "Step": 0,
    "AclCategories": "Admin, Dangerous, Fast",
    "Tips": [
      "nondeterministic_output"
    ],
    "KeySpecifications": null,
    "SubCommands": null
  },
  {
    "Command": "LATENCY",
    "Name": "LATENCY",
    "IsInternal": false,
    "Arity": -2,
    "Flags": "None",
    "FirstKey": 0,
    "LastKey": 0,
    "Step": 0,
    "AclCategories": "Slow",
    "Tips": null,
    "KeySpecifications": null,
    "SubCommands": [
      {
        "Command": "LATENCY",
        "Name": "LATENCY|HISTOGRAM",
        "IsInternal": false,
        "Arity": -2,
        "Flags": "Admin, Loading, NoScript, Stale",
        "FirstKey": 0,
        "LastKey": 0,
        "Step": 0,
        "AclCategories": "Admin, Dangerous, Slow",
        "Tips": [
          "nondeterministic_output",
          "request_policy:all_nodes",
          "response_policy:special"
        ],
        "KeySpecifications": null,
        "SubCommands": null
      },
      {
        "Command": "LATENCY",
        "Name": "LATENCY|RESET",
        "IsInternal": false,
        "Arity": -2,
        "Flags": "Admin, Loading, NoScript, Stale",
        "FirstKey": 0,
        "LastKey": 0,
        "Step": 0,
        "AclCategories": "Admin, Dangerous, Slow",
        "Tips": [
          "request_policy:all_nodes",
          "response_policy:agg_sum"
        ],
        "KeySpecifications": null,
        "SubCommands": null
      }
    ]
  },
  {
    "Command": "LINDEX",
    "Name": "LINDEX",
    "IsInternal": false,
    "Arity": 3,
    "Flags": "ReadOnly",
    "FirstKey": 1,
    "LastKey": 1,
    "Step": 1,
    "AclCategories": "List, Read, Slow",
    "Tips": null,
    "KeySpecifications": [
      {
        "BeginSearch": {
          "TypeDiscriminator": "BeginSearchIndex",
          "Index": 1
        },
        "FindKeys": {
          "TypeDiscriminator": "FindKeysRange",
          "LastKey": 0,
          "KeyStep": 1,
          "Limit": 0
        },
        "Notes": null,
        "Flags": "RO, Access"
      }
    ],
    "SubCommands": null
  },
  {
    "Command": "LINSERT",
    "Name": "LINSERT",
    "IsInternal": false,
    "Arity": 5,
    "Flags": "DenyOom, Write",
    "FirstKey": 1,
    "LastKey": 1,
    "Step": 1,
    "AclCategories": "List, Slow, Write",
    "Tips": null,
    "KeySpecifications": [
      {
        "BeginSearch": {
          "TypeDiscriminator": "BeginSearchIndex",
          "Index": 1
        },
        "FindKeys": {
          "TypeDiscriminator": "FindKeysRange",
          "LastKey": 0,
          "KeyStep": 1,
          "Limit": 0
        },
        "Notes": null,
        "Flags": "RW, Insert"
      }
    ],
    "SubCommands": null
  },
  {
    "Command": "LLEN",
    "Name": "LLEN",
    "IsInternal": false,
    "Arity": 2,
    "Flags": "Fast, ReadOnly",
    "FirstKey": 1,
    "LastKey": 1,
    "Step": 1,
    "AclCategories": "Fast, List, Read",
    "Tips": null,
    "KeySpecifications": [
      {
        "BeginSearch": {
          "TypeDiscriminator": "BeginSearchIndex",
          "Index": 1
        },
        "FindKeys": {
          "TypeDiscriminator": "FindKeysRange",
          "LastKey": 0,
          "KeyStep": 1,
          "Limit": 0
        },
        "Notes": null,
        "Flags": "RO"
      }
    ],
    "SubCommands": null
  },
  {
    "Command": "LMOVE",
    "Name": "LMOVE",
    "IsInternal": false,
    "Arity": 5,
    "Flags": "DenyOom, Write",
    "FirstKey": 1,
    "LastKey": 2,
    "Step": 1,
    "AclCategories": "List, Slow, Write",
    "Tips": null,
    "KeySpecifications": [
      {
        "BeginSearch": {
          "TypeDiscriminator": "BeginSearchIndex",
          "Index": 1
        },
        "FindKeys": {
          "TypeDiscriminator": "FindKeysRange",
          "LastKey": 0,
          "KeyStep": 1,
          "Limit": 0
        },
        "Notes": null,
        "Flags": "RW, Access, Delete"
      },
      {
        "BeginSearch": {
          "TypeDiscriminator": "BeginSearchIndex",
          "Index": 2
        },
        "FindKeys": {
          "TypeDiscriminator": "FindKeysRange",
          "LastKey": 0,
          "KeyStep": 1,
          "Limit": 0
        },
        "Notes": null,
        "Flags": "RW, Insert"
      }
    ],
    "SubCommands": null
  },
  {
    "Command": "LPOP",
    "Name": "LPOP",
    "IsInternal": false,
    "Arity": -2,
    "Flags": "Fast, Write",
    "FirstKey": 1,
    "LastKey": 1,
    "Step": 1,
    "AclCategories": "Fast, List, Write",
    "Tips": null,
    "KeySpecifications": [
      {
        "BeginSearch": {
          "TypeDiscriminator": "BeginSearchIndex",
          "Index": 1
        },
        "FindKeys": {
          "TypeDiscriminator": "FindKeysRange",
          "LastKey": 0,
          "KeyStep": 1,
          "Limit": 0
        },
        "Notes": null,
        "Flags": "RW, Access, Delete"
      }
    ],
    "SubCommands": null
  },
  {
    "Command": "LPUSH",
    "Name": "LPUSH",
    "IsInternal": false,
    "Arity": -3,
    "Flags": "DenyOom, Fast, Write",
    "FirstKey": 1,
    "LastKey": 1,
    "Step": 1,
    "AclCategories": "Fast, List, Write",
    "Tips": null,
    "KeySpecifications": [
      {
        "BeginSearch": {
          "TypeDiscriminator": "BeginSearchIndex",
          "Index": 1
        },
        "FindKeys": {
          "TypeDiscriminator": "FindKeysRange",
          "LastKey": 0,
          "KeyStep": 1,
          "Limit": 0
        },
        "Notes": null,
        "Flags": "RW, Insert"
      }
    ],
    "SubCommands": null
  },
  {
    "Command": "LPUSHX",
    "Name": "LPUSHX",
    "IsInternal": false,
    "Arity": -3,
    "Flags": "DenyOom, Fast, Write",
    "FirstKey": 1,
    "LastKey": 1,
    "Step": 1,
    "AclCategories": "Fast, List, Write",
    "Tips": null,
    "KeySpecifications": [
      {
        "BeginSearch": {
          "TypeDiscriminator": "BeginSearchIndex",
          "Index": 1
        },
        "FindKeys": {
          "TypeDiscriminator": "FindKeysRange",
          "LastKey": 0,
          "KeyStep": 1,
          "Limit": 0
        },
        "Notes": null,
        "Flags": "RW, Insert"
      }
    ],
    "SubCommands": null
  },
  {
    "Command": "LRANGE",
    "Name": "LRANGE",
    "IsInternal": false,
    "Arity": 4,
    "Flags": "ReadOnly",
    "FirstKey": 1,
    "LastKey": 1,
    "Step": 1,
    "AclCategories": "List, Read, Slow",
    "Tips": null,
    "KeySpecifications": [
      {
        "BeginSearch": {
          "TypeDiscriminator": "BeginSearchIndex",
          "Index": 1
        },
        "FindKeys": {
          "TypeDiscriminator": "FindKeysRange",
          "LastKey": 0,
          "KeyStep": 1,
          "Limit": 0
        },
        "Notes": null,
        "Flags": "RO, Access"
      }
    ],
    "SubCommands": null
  },
  {
    "Command": "LREM",
    "Name": "LREM",
    "IsInternal": false,
    "Arity": 4,
    "Flags": "Write",
    "FirstKey": 1,
    "LastKey": 1,
    "Step": 1,
    "AclCategories": "List, Slow, Write",
    "Tips": null,
    "KeySpecifications": [
      {
        "BeginSearch": {
          "TypeDiscriminator": "BeginSearchIndex",
          "Index": 1
        },
        "FindKeys": {
          "TypeDiscriminator": "FindKeysRange",
          "LastKey": 0,
          "KeyStep": 1,
          "Limit": 0
        },
        "Notes": null,
        "Flags": "RW, Delete"
      }
    ],
    "SubCommands": null
  },
  {
    "Command": "LSET",
    "Name": "LSET",
    "IsInternal": false,
    "Arity": 4,
    "Flags": "DenyOom, Write",
    "FirstKey": 1,
    "LastKey": 1,
    "Step": 1,
    "AclCategories": "List, Slow, Write",
    "Tips": null,
    "KeySpecifications": [
      {
        "BeginSearch": {
          "TypeDiscriminator": "BeginSearchIndex",
          "Index": 1
        },
        "FindKeys": {
          "TypeDiscriminator": "FindKeysRange",
          "LastKey": 0,
          "KeyStep": 1,
          "Limit": 0
        },
        "Notes": null,
        "Flags": "RW, Update"
      }
    ],
    "SubCommands": null
  },
  {
    "Command": "LTRIM",
    "Name": "LTRIM",
    "IsInternal": false,
    "Arity": 4,
    "Flags": "Write",
    "FirstKey": 1,
    "LastKey": 1,
    "Step": 1,
    "AclCategories": "List, Slow, Write",
    "Tips": null,
    "KeySpecifications": [
      {
        "BeginSearch": {
          "TypeDiscriminator": "BeginSearchIndex",
          "Index": 1
        },
        "FindKeys": {
          "TypeDiscriminator": "FindKeysRange",
          "LastKey": 0,
          "KeyStep": 1,
          "Limit": 0
        },
        "Notes": null,
        "Flags": "RW, Delete"
      }
    ],
    "SubCommands": null
  },
  {
    "Command": "MEMORY",
    "Name": "MEMORY",
    "IsInternal": false,
    "Arity": -2,
    "Flags": "None",
    "FirstKey": 0,
    "LastKey": 0,
    "Step": 0,
    "AclCategories": "Slow",
    "Tips": null,
    "KeySpecifications": null,
    "SubCommands": [
      {
        "Command": "MEMORY",
        "Name": "MEMORY|USAGE",
        "IsInternal": false,
        "Arity": -3,
        "Flags": "ReadOnly",
        "FirstKey": 2,
        "LastKey": 2,
        "Step": 1,
        "AclCategories": "Read, Slow",
        "Tips": null,
        "KeySpecifications": [
          {
            "BeginSearch": {
              "TypeDiscriminator": "BeginSearchIndex",
              "Index": 2
            },
            "FindKeys": {
              "TypeDiscriminator": "FindKeysRange",
              "LastKey": 0,
              "KeyStep": 1,
              "Limit": 0
            },
            "Notes": null,
            "Flags": "RO"
          }
        ],
        "SubCommands": null
      }
    ]
  },
  {
    "Command": "MGET",
    "Name": "MGET",
    "IsInternal": false,
    "Arity": -2,
    "Flags": "Fast, ReadOnly",
    "FirstKey": 1,
    "LastKey": -1,
    "Step": 1,
    "AclCategories": "Fast, Read, String",
    "Tips": [
      "request_policy:multi_shard"
    ],
    "KeySpecifications": [
      {
        "BeginSearch": {
          "TypeDiscriminator": "BeginSearchIndex",
          "Index": 1
        },
        "FindKeys": {
          "TypeDiscriminator": "FindKeysRange",
          "LastKey": -1,
          "KeyStep": 1,
          "Limit": 0
        },
        "Notes": null,
        "Flags": "RO, Access"
      }
    ],
    "SubCommands": null
  },
  {
    "Command": "MIGRATE",
    "Name": "MIGRATE",
    "IsInternal": false,
    "Arity": -6,
    "Flags": "MovableKeys, Write",
    "FirstKey": 3,
    "LastKey": 3,
    "Step": 1,
    "AclCategories": "Dangerous, KeySpace, Slow, Write",
    "Tips": [
      "nondeterministic_output"
    ],
    "KeySpecifications": [
      {
        "BeginSearch": {
          "TypeDiscriminator": "BeginSearchIndex",
          "Index": 3
        },
        "FindKeys": {
          "TypeDiscriminator": "FindKeysRange",
          "LastKey": 0,
          "KeyStep": 1,
          "Limit": 0
        },
        "Notes": null,
        "Flags": "RW, Access, Delete"
      },
      {
        "BeginSearch": {
          "TypeDiscriminator": "BeginSearchKeyword",
          "Keyword": "KEYS",
          "StartFrom": -2
        },
        "FindKeys": {
          "TypeDiscriminator": "FindKeysRange",
          "LastKey": -1,
          "KeyStep": 1,
          "Limit": 0
        },
        "Notes": null,
        "Flags": "RW, Access, Delete, Incomplete"
      }
    ],
    "SubCommands": null
  },
  {
    "Command": "MODULE",
    "Name": "MODULE",
    "IsInternal": false,
    "Arity": -2,
    "Flags": "Admin",
    "FirstKey": 0,
    "LastKey": 0,
    "Step": 0,
    "AclCategories": "Admin, Dangerous, Slow",
    "Tips": null,
    "KeySpecifications": null,
    "SubCommands": null
  },
  {
    "Command": "MONITOR",
    "Name": "MONITOR",
    "IsInternal": false,
    "Arity": 1,
    "Flags": "Admin, Loading, NoScript, Stale",
    "FirstKey": 0,
    "LastKey": 0,
    "Step": 0,
    "AclCategories": "Admin, Dangerous, Slow",
    "Tips": null,
    "KeySpecifications": null,
    "SubCommands": null
  },
  {
    "Command": "MSET",
    "Name": "MSET",
    "IsInternal": false,
    "Arity": -3,
    "Flags": "DenyOom, Write",
    "FirstKey": 1,
    "LastKey": -1,
    "Step": 2,
    "AclCategories": "Slow, String, Write",
    "Tips": [
      "request_policy:multi_shard",
      "response_policy:all_succeeded"
    ],
    "KeySpecifications": [
      {
        "BeginSearch": {
          "TypeDiscriminator": "BeginSearchIndex",
          "Index": 1
        },
        "FindKeys": {
          "TypeDiscriminator": "FindKeysRange",
          "LastKey": -1,
          "KeyStep": 2,
          "Limit": 0
        },
        "Notes": null,
        "Flags": "OW, Update"
      }
    ],
    "SubCommands": null
  },
  {
    "Command": "MSETNX",
    "Name": "MSETNX",
    "IsInternal": false,
    "Arity": -3,
    "Flags": "DenyOom, Write",
    "FirstKey": 1,
    "LastKey": -1,
    "Step": 2,
    "AclCategories": "Slow, String, Write",
    "Tips": null,
    "KeySpecifications": [
      {
        "BeginSearch": {
          "TypeDiscriminator": "BeginSearchIndex",
          "Index": 1
        },
        "FindKeys": {
          "TypeDiscriminator": "FindKeysRange",
          "LastKey": -1,
          "KeyStep": 2,
          "Limit": 0
        },
        "Notes": null,
        "Flags": "OW, Insert"
      }
    ],
    "SubCommands": null
  },
  {
    "Command": "MULTI",
    "Name": "MULTI",
    "IsInternal": false,
    "Arity": 1,
    "Flags": "Fast, Loading, NoScript, Stale, AllowBusy",
    "FirstKey": 0,
    "LastKey": 0,
    "Step": 0,
    "AclCategories": "Fast, Transaction",
    "Tips": null,
    "KeySpecifications": null,
    "SubCommands": null
  },
  {
    "Command": "PERSIST",
    "Name": "PERSIST",
    "IsInternal": false,
    "Arity": 2,
    "Flags": "Fast, Write",
    "FirstKey": 1,
    "LastKey": 1,
    "Step": 1,
    "AclCategories": "Fast, KeySpace, Write",
    "Tips": null,
    "KeySpecifications": [
      {
        "BeginSearch": {
          "TypeDiscriminator": "BeginSearchIndex",
          "Index": 1
        },
        "FindKeys": {
          "TypeDiscriminator": "FindKeysRange",
          "LastKey": 0,
          "KeyStep": 1,
          "Limit": 0
        },
        "Notes": null,
        "Flags": "RW, Update"
      }
    ],
    "SubCommands": null
  },
  {
    "Command": "PEXPIRE",
    "Name": "PEXPIRE",
    "IsInternal": false,
    "Arity": -3,
    "Flags": "Fast, Write",
    "FirstKey": 1,
    "LastKey": 1,
    "Step": 1,
    "AclCategories": "Fast, KeySpace, Write",
    "Tips": null,
    "KeySpecifications": [
      {
        "BeginSearch": {
          "TypeDiscriminator": "BeginSearchIndex",
          "Index": 1
        },
        "FindKeys": {
          "TypeDiscriminator": "FindKeysRange",
          "LastKey": 0,
          "KeyStep": 1,
          "Limit": 0
        },
        "Notes": null,
        "Flags": "RW, Update"
      }
    ],
    "SubCommands": null
  },
  {
    "Command": "PFADD",
    "Name": "PFADD",
    "IsInternal": false,
    "Arity": -2,
    "Flags": "DenyOom, Fast, Write",
    "FirstKey": 1,
    "LastKey": 1,
    "Step": 1,
    "AclCategories": "HyperLogLog, Fast, Write",
    "Tips": null,
    "KeySpecifications": [
      {
        "BeginSearch": {
          "TypeDiscriminator": "BeginSearchIndex",
          "Index": 1
        },
        "FindKeys": {
          "TypeDiscriminator": "FindKeysRange",
          "LastKey": 0,
          "KeyStep": 1,
          "Limit": 0
        },
        "Notes": null,
        "Flags": "RW, Insert"
      }
    ],
    "SubCommands": null
  },
  {
    "Command": "PFCOUNT",
    "Name": "PFCOUNT",
    "IsInternal": false,
    "Arity": -2,
    "Flags": "ReadOnly",
    "FirstKey": 1,
    "LastKey": -1,
    "Step": 1,
    "AclCategories": "HyperLogLog, Read, Slow",
    "Tips": null,
    "KeySpecifications": [
      {
        "BeginSearch": {
          "TypeDiscriminator": "BeginSearchIndex",
          "Index": 1
        },
        "FindKeys": {
          "TypeDiscriminator": "FindKeysRange",
          "LastKey": -1,
          "KeyStep": 1,
          "Limit": 0
        },
        "Notes": "RW because it may change the internal representation of the key, and propagate to replicas",
        "Flags": "RW, Access"
      }
    ],
    "SubCommands": null
  },
  {
    "Command": "PFMERGE",
    "Name": "PFMERGE",
    "IsInternal": false,
    "Arity": -2,
    "Flags": "DenyOom, Write",
    "FirstKey": 1,
    "LastKey": -1,
    "Step": 1,
    "AclCategories": "HyperLogLog, Slow, Write",
    "Tips": null,
    "KeySpecifications": [
      {
        "BeginSearch": {
          "TypeDiscriminator": "BeginSearchIndex",
          "Index": 1
        },
        "FindKeys": {
          "TypeDiscriminator": "FindKeysRange",
          "LastKey": 0,
          "KeyStep": 1,
          "Limit": 0
        },
        "Notes": null,
        "Flags": "RW, Access, Insert"
      },
      {
        "BeginSearch": {
          "TypeDiscriminator": "BeginSearchIndex",
          "Index": 2
        },
        "FindKeys": {
          "TypeDiscriminator": "FindKeysRange",
          "LastKey": -1,
          "KeyStep": 1,
          "Limit": 0
        },
        "Notes": null,
        "Flags": "RO, Access"
      }
    ],
    "SubCommands": null
  },
  {
    "Command": "PING",
    "Name": "PING",
    "IsInternal": false,
    "Arity": -1,
    "Flags": "Fast",
    "FirstKey": 0,
    "LastKey": 0,
    "Step": 0,
    "AclCategories": "Connection, Fast",
    "Tips": [
      "request_policy:all_shards",
      "response_policy:all_succeeded"
    ],
    "KeySpecifications": null,
    "SubCommands": null
  },
  {
    "Command": "PSETEX",
    "Name": "PSETEX",
    "IsInternal": false,
    "Arity": 4,
    "Flags": "DenyOom, Write",
    "FirstKey": 1,
    "LastKey": 1,
    "Step": 1,
    "AclCategories": "Slow, String, Write",
    "Tips": null,
    "KeySpecifications": [
      {
        "BeginSearch": {
          "TypeDiscriminator": "BeginSearchIndex",
          "Index": 1
        },
        "FindKeys": {
          "TypeDiscriminator": "FindKeysRange",
          "LastKey": 0,
          "KeyStep": 1,
          "Limit": 0
        },
        "Notes": null,
        "Flags": "OW, Update"
      }
    ],
    "SubCommands": null
  },
  {
    "Command": "PSUBSCRIBE",
    "Name": "PSUBSCRIBE",
    "IsInternal": false,
    "Arity": -2,
    "Flags": "Loading, NoScript, PubSub, Stale",
    "FirstKey": 0,
    "LastKey": 0,
    "Step": 0,
    "AclCategories": "PubSub, Slow",
    "Tips": null,
    "KeySpecifications": null,
    "SubCommands": null
  },
  {
    "Command": "PTTL",
    "Name": "PTTL",
    "IsInternal": false,
    "Arity": 2,
    "Flags": "Fast, ReadOnly",
    "FirstKey": 1,
    "LastKey": 1,
    "Step": 1,
    "AclCategories": "Fast, KeySpace, Read",
    "Tips": [
      "nondeterministic_output"
    ],
    "KeySpecifications": [
      {
        "BeginSearch": {
          "TypeDiscriminator": "BeginSearchIndex",
          "Index": 1
        },
        "FindKeys": {
          "TypeDiscriminator": "FindKeysRange",
          "LastKey": 0,
          "KeyStep": 1,
          "Limit": 0
        },
        "Notes": null,
        "Flags": "RO, Access"
      }
    ],
    "SubCommands": null
  },
  {
    "Command": "PUBLISH",
    "Name": "PUBLISH",
    "IsInternal": false,
    "Arity": 3,
    "Flags": "Fast, Loading, PubSub, Stale",
    "FirstKey": 0,
    "LastKey": 0,
    "Step": 0,
    "AclCategories": "Fast, PubSub",
    "Tips": null,
    "KeySpecifications": null,
    "SubCommands": null
  },
  {
    "Command": "PUNSUBSCRIBE",
    "Name": "PUNSUBSCRIBE",
    "IsInternal": false,
    "Arity": -1,
    "Flags": "Loading, NoScript, PubSub, Stale",
    "FirstKey": 0,
    "LastKey": 0,
    "Step": 0,
    "AclCategories": "PubSub, Slow",
    "Tips": null,
    "KeySpecifications": null,
    "SubCommands": null
  },
  {
    "Command": "QUIT",
    "Name": "QUIT",
    "IsInternal": false,
    "Arity": -1,
    "Flags": "Fast, Loading, NoAuth, NoScript, Stale, AllowBusy",
    "FirstKey": 0,
    "LastKey": 0,
    "Step": 0,
    "AclCategories": "Connection, Fast",
    "Tips": null,
    "KeySpecifications": null,
    "SubCommands": null
  },
  {
    "Command": "READONLY",
    "Name": "READONLY",
    "IsInternal": false,
    "Arity": 1,
    "Flags": "Fast, Loading, Stale",
    "FirstKey": 0,
    "LastKey": 0,
    "Step": 0,
    "AclCategories": "Connection, Fast",
    "Tips": null,
    "KeySpecifications": null,
    "SubCommands": null
  },
  {
    "Command": "READWRITE",
    "Name": "READWRITE",
    "IsInternal": false,
    "Arity": 1,
    "Flags": "Fast, Loading, Stale",
    "FirstKey": 0,
    "LastKey": 0,
    "Step": 0,
    "AclCategories": "Connection, Fast",
    "Tips": null,
    "KeySpecifications": null,
    "SubCommands": null
  },
  {
    "Command": "REGISTERCS",
    "Name": "REGISTERCS",
    "IsInternal": false,
    "Arity": -5,
    "Flags": "Admin, NoMulti, NoScript, ReadOnly",
    "FirstKey": 1,
    "LastKey": 1,
    "Step": 1,
    "AclCategories": "Admin, Dangerous, Garnet",
    "Tips": null,
    "KeySpecifications": null,
    "SubCommands": null
  },
  {
    "Command": "RENAME",
    "Name": "RENAME",
    "IsInternal": false,
    "Arity": 3,
    "Flags": "Write",
    "FirstKey": 1,
    "LastKey": 2,
    "Step": 1,
    "AclCategories": "KeySpace, Slow, Write",
    "Tips": null,
    "KeySpecifications": [
      {
        "BeginSearch": {
          "TypeDiscriminator": "BeginSearchIndex",
          "Index": 1
        },
        "FindKeys": {
          "TypeDiscriminator": "FindKeysRange",
          "LastKey": 0,
          "KeyStep": 1,
          "Limit": 0
        },
        "Notes": null,
        "Flags": "RW, Access, Delete"
      },
      {
        "BeginSearch": {
          "TypeDiscriminator": "BeginSearchIndex",
          "Index": 2
        },
        "FindKeys": {
          "TypeDiscriminator": "FindKeysRange",
          "LastKey": 0,
          "KeyStep": 1,
          "Limit": 0
        },
        "Notes": null,
        "Flags": "OW, Update"
      }
    ],
    "SubCommands": null
  },
  {
    "Command": "REPLICAOF",
    "Name": "REPLICAOF",
    "IsInternal": false,
    "Arity": 3,
    "Flags": "Admin, NoAsyncLoading, NoScript, Stale",
    "FirstKey": 0,
    "LastKey": 0,
    "Step": 0,
    "AclCategories": "Admin, Dangerous, Slow",
    "Tips": null,
    "KeySpecifications": null,
    "SubCommands": null
  },
  {
    "Command": "RPOP",
    "Name": "RPOP",
    "IsInternal": false,
    "Arity": -2,
    "Flags": "Fast, Write",
    "FirstKey": 1,
    "LastKey": 1,
    "Step": 1,
    "AclCategories": "Fast, List, Write",
    "Tips": null,
    "KeySpecifications": [
      {
        "BeginSearch": {
          "TypeDiscriminator": "BeginSearchIndex",
          "Index": 1
        },
        "FindKeys": {
          "TypeDiscriminator": "FindKeysRange",
          "LastKey": 0,
          "KeyStep": 1,
          "Limit": 0
        },
        "Notes": null,
        "Flags": "RW, Access, Delete"
      }
    ],
    "SubCommands": null
  },
  {
    "Command": "RPOPLPUSH",
    "Name": "RPOPLPUSH",
    "IsInternal": false,
    "Arity": 3,
    "Flags": "DenyOom, Write",
    "FirstKey": 1,
    "LastKey": 2,
    "Step": 1,
    "AclCategories": "List, Slow, Write",
    "Tips": null,
    "KeySpecifications": [
      {
        "BeginSearch": {
          "TypeDiscriminator": "BeginSearchIndex",
          "Index": 1
        },
        "FindKeys": {
          "TypeDiscriminator": "FindKeysRange",
          "LastKey": 0,
          "KeyStep": 1,
          "Limit": 0
        },
        "Notes": null,
        "Flags": "RW, Access, Delete"
      },
      {
        "BeginSearch": {
          "TypeDiscriminator": "BeginSearchIndex",
          "Index": 2
        },
        "FindKeys": {
          "TypeDiscriminator": "FindKeysRange",
          "LastKey": 0,
          "KeyStep": 1,
          "Limit": 0
        },
        "Notes": null,
        "Flags": "RW, Insert"
      }
    ],
    "SubCommands": null
  },
  {
    "Command": "RPUSH",
    "Name": "RPUSH",
    "IsInternal": false,
    "Arity": -3,
    "Flags": "DenyOom, Fast, Write",
    "FirstKey": 1,
    "LastKey": 1,
    "Step": 1,
    "AclCategories": "Fast, List, Write",
    "Tips": null,
    "KeySpecifications": [
      {
        "BeginSearch": {
          "TypeDiscriminator": "BeginSearchIndex",
          "Index": 1
        },
        "FindKeys": {
          "TypeDiscriminator": "FindKeysRange",
          "LastKey": 0,
          "KeyStep": 1,
          "Limit": 0
        },
        "Notes": null,
        "Flags": "RW, Insert"
      }
    ],
    "SubCommands": null
  },
  {
    "Command": "RPUSHX",
    "Name": "RPUSHX",
    "IsInternal": false,
    "Arity": -3,
    "Flags": "DenyOom, Fast, Write",
    "FirstKey": 1,
    "LastKey": 1,
    "Step": 1,
    "AclCategories": "Fast, List, Write",
    "Tips": null,
    "KeySpecifications": [
      {
        "BeginSearch": {
          "TypeDiscriminator": "BeginSearchIndex",
          "Index": 1
        },
        "FindKeys": {
          "TypeDiscriminator": "FindKeysRange",
          "LastKey": 0,
          "KeyStep": 1,
          "Limit": 0
        },
        "Notes": null,
        "Flags": "RW, Insert"
      }
    ],
    "SubCommands": null
  },
  {
    "Command": "RUNTXP",
    "Name": "RUNTXP",
    "IsInternal": false,
    "Arity": -2,
    "Flags": "NoMulti, NoScript",
    "FirstKey": 1,
    "LastKey": 1,
    "Step": 1,
    "AclCategories": "Transaction, Garnet",
    "Tips": null,
    "KeySpecifications": null,
    "SubCommands": null
  },
  {
    "Command": "SADD",
    "Name": "SADD",
    "IsInternal": false,
    "Arity": -3,
    "Flags": "DenyOom, Fast, Write",
    "FirstKey": 1,
    "LastKey": 1,
    "Step": 1,
    "AclCategories": "Fast, Set, Write",
    "Tips": null,
    "KeySpecifications": [
      {
        "BeginSearch": {
          "TypeDiscriminator": "BeginSearchIndex",
          "Index": 1
        },
        "FindKeys": {
          "TypeDiscriminator": "FindKeysRange",
          "LastKey": 0,
          "KeyStep": 1,
          "Limit": 0
        },
        "Notes": null,
        "Flags": "RW, Insert"
      }
    ],
    "SubCommands": null
  },
  {
    "Command": "SAVE",
    "Name": "SAVE",
    "IsInternal": false,
    "Arity": 1,
    "Flags": "Admin, NoAsyncLoading, NoMulti, NoScript",
    "FirstKey": 0,
    "LastKey": 0,
    "Step": 0,
    "AclCategories": "Admin, Dangerous, Slow",
    "Tips": null,
    "KeySpecifications": null,
    "SubCommands": null
  },
  {
    "Command": "SCAN",
    "Name": "SCAN",
    "IsInternal": false,
    "Arity": -2,
    "Flags": "ReadOnly",
    "FirstKey": 0,
    "LastKey": 0,
    "Step": 0,
    "AclCategories": "KeySpace, Read, Slow",
    "Tips": [
      "nondeterministic_output",
      "request_policy:special",
      "response_policy:special"
    ],
    "KeySpecifications": null,
    "SubCommands": null
  },
  {
    "Command": "SCARD",
    "Name": "SCARD",
    "IsInternal": false,
    "Arity": 2,
    "Flags": "Fast, ReadOnly",
    "FirstKey": 1,
    "LastKey": 1,
    "Step": 1,
    "AclCategories": "Fast, Read, Set",
    "Tips": null,
    "KeySpecifications": [
      {
        "BeginSearch": {
          "TypeDiscriminator": "BeginSearchIndex",
          "Index": 1
        },
        "FindKeys": {
          "TypeDiscriminator": "FindKeysRange",
          "LastKey": 0,
          "KeyStep": 1,
          "Limit": 0
        },
        "Notes": null,
        "Flags": "RO"
      }
    ],
    "SubCommands": null
  },
  {
    "Command": "SDIFF",
    "Name": "SDIFF",
    "IsInternal": false,
    "Arity": -2,
    "Flags": "ReadOnly",
    "FirstKey": 1,
    "LastKey": -1,
    "Step": 1,
    "AclCategories": "Read, Set, Slow",
    "Tips": [
      "nondeterministic_output_order"
    ],
    "KeySpecifications": [
      {
        "BeginSearch": {
          "TypeDiscriminator": "BeginSearchIndex",
          "Index": 1
        },
        "FindKeys": {
          "TypeDiscriminator": "FindKeysRange",
          "LastKey": -1,
          "KeyStep": 1,
          "Limit": 0
        },
        "Notes": null,
        "Flags": "RO, Access"
      }
    ],
    "SubCommands": null
  },
  {
    "Command": "SDIFFSTORE",
    "Name": "SDIFFSTORE",
    "IsInternal": false,
    "Arity": -3,
    "Flags": "DenyOom, Write",
    "FirstKey": 1,
    "LastKey": -1,
    "Step": 1,
    "AclCategories": "Set, Slow, Write",
    "Tips": null,
    "KeySpecifications": [
      {
        "BeginSearch": {
          "TypeDiscriminator": "BeginSearchIndex",
          "Index": 1
        },
        "FindKeys": {
          "TypeDiscriminator": "FindKeysRange",
          "LastKey": 0,
          "KeyStep": 1,
          "Limit": 0
        },
        "Notes": null,
        "Flags": "OW, Update"
      },
      {
        "BeginSearch": {
          "TypeDiscriminator": "BeginSearchIndex",
          "Index": 2
        },
        "FindKeys": {
          "TypeDiscriminator": "FindKeysRange",
          "LastKey": -1,
          "KeyStep": 1,
          "Limit": 0
        },
        "Notes": null,
        "Flags": "RO, Access"
      }
    ],
    "SubCommands": null
  },
  {
    "Command": "SELECT",
    "Name": "SELECT",
    "IsInternal": false,
    "Arity": 2,
    "Flags": "Fast, Loading, Stale",
    "FirstKey": 0,
    "LastKey": 0,
    "Step": 0,
    "AclCategories": "Connection, Fast",
    "Tips": null,
    "KeySpecifications": null,
    "SubCommands": null
  },
  {
    "Command": "SET",
    "Name": "SET",
    "IsInternal": false,
    "Arity": -3,
    "Flags": "DenyOom, Write",
    "FirstKey": 1,
    "LastKey": 1,
    "Step": 1,
    "AclCategories": "Slow, String, Write",
    "Tips": null,
    "KeySpecifications": [
      {
        "BeginSearch": {
          "TypeDiscriminator": "BeginSearchIndex",
          "Index": 1
        },
        "FindKeys": {
          "TypeDiscriminator": "FindKeysRange",
          "LastKey": 0,
          "KeyStep": 1,
          "Limit": 0
        },
        "Notes": "RW and ACCESS due to the optional \u0060GET\u0060 argument",
        "Flags": "RW, Access, Update, VariableFlags"
      }
    ],
    "SubCommands": null
  },
  {
    "Command": "SETBIT",
    "Name": "SETBIT",
    "IsInternal": false,
    "Arity": 4,
    "Flags": "DenyOom, Write",
    "FirstKey": 1,
    "LastKey": 1,
    "Step": 1,
    "AclCategories": "Bitmap, Slow, Write",
    "Tips": null,
    "KeySpecifications": [
      {
        "BeginSearch": {
          "TypeDiscriminator": "BeginSearchIndex",
          "Index": 1
        },
        "FindKeys": {
          "TypeDiscriminator": "FindKeysRange",
          "LastKey": 0,
          "KeyStep": 1,
          "Limit": 0
        },
        "Notes": null,
        "Flags": "RW, Access, Update"
      }
    ],
    "SubCommands": null
  },
  {
    "Command": "SETEX",
    "Name": "SETEX",
    "IsInternal": false,
    "Arity": 4,
    "Flags": "DenyOom, Write",
    "FirstKey": 1,
    "LastKey": 1,
    "Step": 1,
    "AclCategories": "Slow, String, Write",
    "Tips": null,
    "KeySpecifications": [
      {
        "BeginSearch": {
          "TypeDiscriminator": "BeginSearchIndex",
          "Index": 1
        },
        "FindKeys": {
          "TypeDiscriminator": "FindKeysRange",
          "LastKey": 0,
          "KeyStep": 1,
          "Limit": 0
        },
        "Notes": null,
        "Flags": "OW, Update"
      }
    ],
    "SubCommands": null
  },
  {
    "Command": "SETRANGE",
    "Name": "SETRANGE",
    "IsInternal": false,
    "Arity": 4,
    "Flags": "DenyOom, Write",
    "FirstKey": 1,
    "LastKey": 1,
    "Step": 1,
    "AclCategories": "Slow, String, Write",
    "Tips": null,
    "KeySpecifications": [
      {
        "BeginSearch": {
          "TypeDiscriminator": "BeginSearchIndex",
          "Index": 1
        },
        "FindKeys": {
          "TypeDiscriminator": "FindKeysRange",
          "LastKey": 0,
          "KeyStep": 1,
          "Limit": 0
        },
        "Notes": null,
        "Flags": "RW, Update"
      }
    ],
    "SubCommands": null
  },
  {
    "Command": "SISMEMBER",
    "Name": "SISMEMBER",
    "IsInternal": false,
    "Arity": 3,
    "Flags": "Fast, ReadOnly",
    "FirstKey": 1,
    "LastKey": 1,
    "Step": 1,
    "AclCategories": "Fast, Read, Set",
    "Tips": null,
    "KeySpecifications": [
      {
        "BeginSearch": {
          "TypeDiscriminator": "BeginSearchIndex",
          "Index": 1
        },
        "FindKeys": {
          "TypeDiscriminator": "FindKeysRange",
          "LastKey": 0,
          "KeyStep": 1,
          "Limit": 0
        },
        "Notes": null,
        "Flags": "RO"
      }
    ],
    "SubCommands": null
  },
  {
    "Command": "SECONDARYOF",
    "Name": "SLAVEOF",
    "IsInternal": false,
    "Arity": 3,
    "Flags": "Admin, NoAsyncLoading, NoScript, Stale",
    "FirstKey": 0,
    "LastKey": 0,
    "Step": 0,
    "AclCategories": "Admin, Dangerous, Slow",
    "Tips": null,
    "KeySpecifications": null,
    "SubCommands": null
  },
  {
    "Command": "SMEMBERS",
    "Name": "SMEMBERS",
    "IsInternal": false,
    "Arity": 2,
    "Flags": "ReadOnly",
    "FirstKey": 1,
    "LastKey": 1,
    "Step": 1,
    "AclCategories": "Read, Set, Slow",
    "Tips": [
      "nondeterministic_output_order"
    ],
    "KeySpecifications": [
      {
        "BeginSearch": {
          "TypeDiscriminator": "BeginSearchIndex",
          "Index": 1
        },
        "FindKeys": {
          "TypeDiscriminator": "FindKeysRange",
          "LastKey": 0,
          "KeyStep": 1,
          "Limit": 0
        },
        "Notes": null,
        "Flags": "RO, Access"
      }
    ],
    "SubCommands": null
  },
  {
    "Command": "SMOVE",
    "Name": "SMOVE",
    "IsInternal": false,
    "Arity": 4,
    "Flags": "Fast, Write",
    "FirstKey": 1,
    "LastKey": 2,
    "Step": 1,
    "AclCategories": "Fast, Set, Write",
    "Tips": null,
    "KeySpecifications": [
      {
        "BeginSearch": {
          "TypeDiscriminator": "BeginSearchIndex",
          "Index": 1
        },
        "FindKeys": {
          "TypeDiscriminator": "FindKeysRange",
          "LastKey": 0,
          "KeyStep": 1,
          "Limit": 0
        },
        "Notes": null,
        "Flags": "RW, Access, Delete"
      },
      {
        "BeginSearch": {
          "TypeDiscriminator": "BeginSearchIndex",
          "Index": 2
        },
        "FindKeys": {
          "TypeDiscriminator": "FindKeysRange",
          "LastKey": 0,
          "KeyStep": 1,
          "Limit": 0
        },
        "Notes": null,
        "Flags": "RW, Insert"
      }
    ],
    "SubCommands": null
  },
  {
    "Command": "SPOP",
    "Name": "SPOP",
    "IsInternal": false,
    "Arity": -2,
    "Flags": "Fast, Write",
    "FirstKey": 1,
    "LastKey": 1,
    "Step": 1,
    "AclCategories": "Fast, Set, Write",
    "Tips": [
      "nondeterministic_output"
    ],
    "KeySpecifications": [
      {
        "BeginSearch": {
          "TypeDiscriminator": "BeginSearchIndex",
          "Index": 1
        },
        "FindKeys": {
          "TypeDiscriminator": "FindKeysRange",
          "LastKey": 0,
          "KeyStep": 1,
          "Limit": 0
        },
        "Notes": null,
        "Flags": "RW, Access, Delete"
      }
    ],
    "SubCommands": null
  },
  {
    "Command": "SRANDMEMBER",
    "Name": "SRANDMEMBER",
    "IsInternal": false,
    "Arity": -2,
    "Flags": "ReadOnly",
    "FirstKey": 1,
    "LastKey": 1,
    "Step": 1,
    "AclCategories": "Read, Set, Slow",
    "Tips": [
      "nondeterministic_output"
    ],
    "KeySpecifications": [
      {
        "BeginSearch": {
          "TypeDiscriminator": "BeginSearchIndex",
          "Index": 1
        },
        "FindKeys": {
          "TypeDiscriminator": "FindKeysRange",
          "LastKey": 0,
          "KeyStep": 1,
          "Limit": 0
        },
        "Notes": null,
        "Flags": "RO, Access"
      }
    ],
    "SubCommands": null
  },
  {
    "Command": "SREM",
    "Name": "SREM",
    "IsInternal": false,
    "Arity": -3,
    "Flags": "Fast, Write",
    "FirstKey": 1,
    "LastKey": 1,
    "Step": 1,
    "AclCategories": "Fast, Set, Write",
    "Tips": null,
    "KeySpecifications": [
      {
        "BeginSearch": {
          "TypeDiscriminator": "BeginSearchIndex",
          "Index": 1
        },
        "FindKeys": {
          "TypeDiscriminator": "FindKeysRange",
          "LastKey": 0,
          "KeyStep": 1,
          "Limit": 0
        },
        "Notes": null,
        "Flags": "RW, Delete"
      }
    ],
    "SubCommands": null
  },
  {
    "Command": "SSCAN",
    "Name": "SSCAN",
    "IsInternal": false,
    "Arity": -3,
    "Flags": "ReadOnly",
    "FirstKey": 1,
    "LastKey": 1,
    "Step": 1,
    "AclCategories": "Read, Set, Slow",
    "Tips": [
      "nondeterministic_output"
    ],
    "KeySpecifications": [
      {
        "BeginSearch": {
          "TypeDiscriminator": "BeginSearchIndex",
          "Index": 1
        },
        "FindKeys": {
          "TypeDiscriminator": "FindKeysRange",
          "LastKey": 0,
          "KeyStep": 1,
          "Limit": 0
        },
        "Notes": null,
        "Flags": "RO, Access"
      }
    ],
    "SubCommands": null
  },
  {
    "Command": "STRLEN",
    "Name": "STRLEN",
    "IsInternal": false,
    "Arity": 2,
    "Flags": "Fast, ReadOnly",
    "FirstKey": 1,
    "LastKey": 1,
    "Step": 1,
    "AclCategories": "Fast, Read, String",
    "Tips": null,
    "KeySpecifications": [
      {
        "BeginSearch": {
          "TypeDiscriminator": "BeginSearchIndex",
          "Index": 1
        },
        "FindKeys": {
          "TypeDiscriminator": "FindKeysRange",
          "LastKey": 0,
          "KeyStep": 1,
          "Limit": 0
        },
        "Notes": null,
        "Flags": "RO"
      }
    ],
    "SubCommands": null
  },
  {
    "Command": "SUBSCRIBE",
    "Name": "SUBSCRIBE",
    "IsInternal": false,
    "Arity": -2,
    "Flags": "Loading, NoScript, PubSub, Stale",
    "FirstKey": 0,
    "LastKey": 0,
    "Step": 0,
    "AclCategories": "PubSub, Slow",
    "Tips": null,
    "KeySpecifications": null,
    "SubCommands": null
  },
  {
    "Command": "SUNION",
    "Name": "SUNION",
    "IsInternal": false,
    "Arity": -2,
    "Flags": "ReadOnly",
    "FirstKey": 1,
    "LastKey": -1,
    "Step": 1,
    "AclCategories": "Read, Set, Slow",
    "Tips": [
      "nondeterministic_output_order"
    ],
    "KeySpecifications": [
      {
        "BeginSearch": {
          "TypeDiscriminator": "BeginSearchIndex",
          "Index": 1
        },
        "FindKeys": {
          "TypeDiscriminator": "FindKeysRange",
          "LastKey": -1,
          "KeyStep": 1,
          "Limit": 0
        },
        "Notes": null,
        "Flags": "RO, Access"
      }
    ],
    "SubCommands": null
  },
  {
<<<<<<< HEAD
    "Command": "SUNIONSTORE",
=======
    "Command": "Set",
    "ArrayCommand": 13,
    "Name": "SINTER",
    "IsInternal": false,
    "Arity": -2,
    "Flags": "ReadOnly",
    "FirstKey": 1,
    "LastKey": -1,
    "Step": 1,
    "AclCategories": "Read, Set, Slow",
    "Tips": [
      "nondeterministic_output_order"
    ],
    "KeySpecifications": [
      {
        "BeginSearch": {
          "TypeDiscriminator": "BeginSearchIndex",
          "Index": 1
        },
        "FindKeys": {
          "TypeDiscriminator": "FindKeysRange",
          "LastKey": -1,
          "KeyStep": 1,
          "Limit": 0
        },
        "Notes": null,
        "Flags": "RO, Access"
      }
    ],
    "SubCommands": null
  },
  {
    "Command": "Set",
    "ArrayCommand": 10,
>>>>>>> 5a65fd73
    "Name": "SUNIONSTORE",
    "IsInternal": false,
    "Arity": -3,
    "Flags": "DenyOom, Write",
    "FirstKey": 1,
    "LastKey": -1,
    "Step": 1,
    "AclCategories": "Set, Slow, Write",
    "Tips": null,
    "KeySpecifications": [
      {
        "BeginSearch": {
          "TypeDiscriminator": "BeginSearchIndex",
          "Index": 1
        },
        "FindKeys": {
          "TypeDiscriminator": "FindKeysRange",
          "LastKey": 0,
          "KeyStep": 1,
          "Limit": 0
        },
        "Notes": null,
        "Flags": "OW, Update"
      },
      {
        "BeginSearch": {
          "TypeDiscriminator": "BeginSearchIndex",
          "Index": 2
        },
        "FindKeys": {
          "TypeDiscriminator": "FindKeysRange",
          "LastKey": -1,
          "KeyStep": 1,
          "Limit": 0
        },
        "Notes": null,
        "Flags": "RO, Access"
      }
    ],
    "SubCommands": null
  },
  {
    "Command": "Set",
    "ArrayCommand": 14,
    "Name": "SINTERSTORE",
    "IsInternal": false,
    "Arity": -3,
    "Flags": "DenyOom, Write",
    "FirstKey": 1,
    "LastKey": -1,
    "Step": 1,
    "AclCategories": "Set, Slow, Write",
    "Tips": null,
    "KeySpecifications": [
      {
        "BeginSearch": {
          "TypeDiscriminator": "BeginSearchIndex",
          "Index": 1
        },
        "FindKeys": {
          "TypeDiscriminator": "FindKeysRange",
          "LastKey": 0,
          "KeyStep": 1,
          "Limit": 0
        },
        "Notes": null,
        "Flags": "OW, Update"
      },
      {
        "BeginSearch": {
          "TypeDiscriminator": "BeginSearchIndex",
          "Index": 2
        },
        "FindKeys": {
          "TypeDiscriminator": "FindKeysRange",
          "LastKey": -1,
          "KeyStep": 1,
          "Limit": 0
        },
        "Notes": null,
        "Flags": "RO, Access"
      }
    ],
    "SubCommands": null
  },
  {
    "Command": "TIME",
    "Name": "TIME",
    "IsInternal": false,
    "Arity": 1,
    "Flags": "Fast, Loading, Stale",
    "FirstKey": 0,
    "LastKey": 0,
    "Step": 0,
    "AclCategories": "Fast",
    "Tips": [
      "nondeterministic_output"
    ],
    "KeySpecifications": null,
    "SubCommands": null
  },
  {
    "Command": "TTL",
    "Name": "TTL",
    "IsInternal": false,
    "Arity": 2,
    "Flags": "Fast, ReadOnly",
    "FirstKey": 1,
    "LastKey": 1,
    "Step": 1,
    "AclCategories": "Fast, KeySpace, Read",
    "Tips": [
      "nondeterministic_output"
    ],
    "KeySpecifications": [
      {
        "BeginSearch": {
          "TypeDiscriminator": "BeginSearchIndex",
          "Index": 1
        },
        "FindKeys": {
          "TypeDiscriminator": "FindKeysRange",
          "LastKey": 0,
          "KeyStep": 1,
          "Limit": 0
        },
        "Notes": null,
        "Flags": "RO, Access"
      }
    ],
    "SubCommands": null
  },
  {
    "Command": "TYPE",
    "Name": "TYPE",
    "IsInternal": false,
    "Arity": 2,
    "Flags": "Fast, ReadOnly",
    "FirstKey": 1,
    "LastKey": 1,
    "Step": 1,
    "AclCategories": "Fast, KeySpace, Read",
    "Tips": null,
    "KeySpecifications": [
      {
        "BeginSearch": {
          "TypeDiscriminator": "BeginSearchIndex",
          "Index": 1
        },
        "FindKeys": {
          "TypeDiscriminator": "FindKeysRange",
          "LastKey": 0,
          "KeyStep": 1,
          "Limit": 0
        },
        "Notes": null,
        "Flags": "RO"
      }
    ],
    "SubCommands": null
  },
  {
    "Command": "UNLINK",
    "Name": "UNLINK",
    "IsInternal": false,
    "Arity": -2,
    "Flags": "Fast, Write",
    "FirstKey": 1,
    "LastKey": -1,
    "Step": 1,
    "AclCategories": "Fast, KeySpace, Write",
    "Tips": [
      "request_policy:multi_shard",
      "response_policy:agg_sum"
    ],
    "KeySpecifications": [
      {
        "BeginSearch": {
          "TypeDiscriminator": "BeginSearchIndex",
          "Index": 1
        },
        "FindKeys": {
          "TypeDiscriminator": "FindKeysRange",
          "LastKey": -1,
          "KeyStep": 1,
          "Limit": 0
        },
        "Notes": null,
        "Flags": "RM, Delete"
      }
    ],
    "SubCommands": null
  },
  {
    "Command": "UNSUBSCRIBE",
    "Name": "UNSUBSCRIBE",
    "IsInternal": false,
    "Arity": -1,
    "Flags": "Loading, NoScript, PubSub, Stale",
    "FirstKey": 0,
    "LastKey": 0,
    "Step": 0,
    "AclCategories": "PubSub, Slow",
    "Tips": null,
    "KeySpecifications": null,
    "SubCommands": null
  },
  {
    "Command": "UNWATCH",
    "Name": "UNWATCH",
    "IsInternal": false,
    "Arity": 1,
    "Flags": "Fast, Loading, NoScript, Stale, AllowBusy",
    "FirstKey": 0,
    "LastKey": 0,
    "Step": 0,
    "AclCategories": "Fast, Transaction",
    "Tips": null,
    "KeySpecifications": null,
    "SubCommands": null
  },
  {
    "Command": "WATCH",
    "Name": "WATCH",
    "IsInternal": false,
    "Arity": -2,
    "Flags": "Fast, Loading, NoScript, Stale, AllowBusy",
    "FirstKey": 1,
    "LastKey": -1,
    "Step": 1,
    "AclCategories": "Fast, Transaction",
    "Tips": null,
    "KeySpecifications": [
      {
        "BeginSearch": {
          "TypeDiscriminator": "BeginSearchIndex",
          "Index": 1
        },
        "FindKeys": {
          "TypeDiscriminator": "FindKeysRange",
          "LastKey": -1,
          "KeyStep": 1,
          "Limit": 0
        },
        "Notes": null,
        "Flags": "RO"
      }
    ],
    "SubCommands": [
      {
        "Command": "WATCH",
        "Name": "WATCH|MS",
        "IsInternal": false,
        "Arity": -3,
        "Flags": "Fast, Loading, NoScript, Stale, AllowBusy",
        "FirstKey": 2,
        "LastKey": -2,
        "Step": 1,
        "AclCategories": "Fast, Transaction, Garnet",
        "Tips": null,
        "KeySpecifications": null,
        "SubCommands": null
      },
      {
        "Command": "WATCH",
        "Name": "WATCH|OS",
        "IsInternal": false,
        "Arity": -3,
        "Flags": "Fast, Loading, NoScript, Stale, AllowBusy",
        "FirstKey": 2,
        "LastKey": -2,
        "Step": 1,
        "AclCategories": "Fast, Transaction, Garnet",
        "Tips": null,
        "KeySpecifications": null,
        "SubCommands": null
      }
    ]
  },
  {
    "Command": "ZADD",
    "Name": "ZADD",
    "IsInternal": false,
    "Arity": -4,
    "Flags": "DenyOom, Fast, Write",
    "FirstKey": 1,
    "LastKey": 1,
    "Step": 1,
    "AclCategories": "Fast, SortedSet, Write",
    "Tips": null,
    "KeySpecifications": [
      {
        "BeginSearch": {
          "TypeDiscriminator": "BeginSearchIndex",
          "Index": 1
        },
        "FindKeys": {
          "TypeDiscriminator": "FindKeysRange",
          "LastKey": 0,
          "KeyStep": 1,
          "Limit": 0
        },
        "Notes": null,
        "Flags": "RW, Update"
      }
    ],
    "SubCommands": null
  },
  {
    "Command": "ZCARD",
    "Name": "ZCARD",
    "IsInternal": false,
    "Arity": 2,
    "Flags": "Fast, ReadOnly",
    "FirstKey": 1,
    "LastKey": 1,
    "Step": 1,
    "AclCategories": "Fast, Read, SortedSet",
    "Tips": null,
    "KeySpecifications": [
      {
        "BeginSearch": {
          "TypeDiscriminator": "BeginSearchIndex",
          "Index": 1
        },
        "FindKeys": {
          "TypeDiscriminator": "FindKeysRange",
          "LastKey": 0,
          "KeyStep": 1,
          "Limit": 0
        },
        "Notes": null,
        "Flags": "RO"
      }
    ],
    "SubCommands": null
  },
  {
    "Command": "ZCOUNT",
    "Name": "ZCOUNT",
    "IsInternal": false,
    "Arity": 4,
    "Flags": "Fast, ReadOnly",
    "FirstKey": 1,
    "LastKey": 1,
    "Step": 1,
    "AclCategories": "Fast, Read, SortedSet",
    "Tips": null,
    "KeySpecifications": [
      {
        "BeginSearch": {
          "TypeDiscriminator": "BeginSearchIndex",
          "Index": 1
        },
        "FindKeys": {
          "TypeDiscriminator": "FindKeysRange",
          "LastKey": 0,
          "KeyStep": 1,
          "Limit": 0
        },
        "Notes": null,
        "Flags": "RO, Access"
      }
    ],
    "SubCommands": null
  },
  {
    "Command": "ZDIFF",
    "Name": "ZDIFF",
    "IsInternal": false,
    "Arity": -3,
    "Flags": "MovableKeys, ReadOnly",
    "FirstKey": 0,
    "LastKey": 0,
    "Step": 0,
    "AclCategories": "Read, SortedSet, Slow",
    "Tips": null,
    "KeySpecifications": [
      {
        "BeginSearch": {
          "TypeDiscriminator": "BeginSearchIndex",
          "Index": 1
        },
        "FindKeys": {
          "TypeDiscriminator": "FindKeysKeyNum",
          "KeyNumIdx": 0,
          "FirstKey": 1,
          "KeyStep": 1
        },
        "Notes": null,
        "Flags": "RO, Access"
      }
    ],
    "SubCommands": null
  },
  {
    "Command": "ZINCRBY",
    "Name": "ZINCRBY",
    "IsInternal": false,
    "Arity": 4,
    "Flags": "DenyOom, Fast, Write",
    "FirstKey": 1,
    "LastKey": 1,
    "Step": 1,
    "AclCategories": "Fast, SortedSet, Write",
    "Tips": null,
    "KeySpecifications": [
      {
        "BeginSearch": {
          "TypeDiscriminator": "BeginSearchIndex",
          "Index": 1
        },
        "FindKeys": {
          "TypeDiscriminator": "FindKeysRange",
          "LastKey": 0,
          "KeyStep": 1,
          "Limit": 0
        },
        "Notes": null,
        "Flags": "RW, Access, Update"
      }
    ],
    "SubCommands": null
  },
  {
    "Command": "ZLEXCOUNT",
    "Name": "ZLEXCOUNT",
    "IsInternal": false,
    "Arity": 4,
    "Flags": "Fast, ReadOnly",
    "FirstKey": 1,
    "LastKey": 1,
    "Step": 1,
    "AclCategories": "Fast, Read, SortedSet",
    "Tips": null,
    "KeySpecifications": [
      {
        "BeginSearch": {
          "TypeDiscriminator": "BeginSearchIndex",
          "Index": 1
        },
        "FindKeys": {
          "TypeDiscriminator": "FindKeysRange",
          "LastKey": 0,
          "KeyStep": 1,
          "Limit": 0
        },
        "Notes": null,
        "Flags": "RO, Access"
      }
    ],
    "SubCommands": null
  },
  {
    "Command": "ZMSCORE",
    "Name": "ZMSCORE",
    "IsInternal": false,
    "Arity": -3,
    "Flags": "Fast, ReadOnly",
    "FirstKey": 1,
    "LastKey": 1,
    "Step": 1,
    "AclCategories": "Fast, Read, SortedSet",
    "Tips": null,
    "KeySpecifications": [
      {
        "BeginSearch": {
          "TypeDiscriminator": "BeginSearchIndex",
          "Index": 1
        },
        "FindKeys": {
          "TypeDiscriminator": "FindKeysRange",
          "LastKey": 0,
          "KeyStep": 1,
          "Limit": 0
        },
        "Notes": null,
        "Flags": "RO, Access"
      }
    ],
    "SubCommands": null
  },
  {
    "Command": "ZPOPMAX",
    "Name": "ZPOPMAX",
    "IsInternal": false,
    "Arity": -2,
    "Flags": "Fast, Write",
    "FirstKey": 1,
    "LastKey": 1,
    "Step": 1,
    "AclCategories": "Fast, SortedSet, Write",
    "Tips": null,
    "KeySpecifications": [
      {
        "BeginSearch": {
          "TypeDiscriminator": "BeginSearchIndex",
          "Index": 1
        },
        "FindKeys": {
          "TypeDiscriminator": "FindKeysRange",
          "LastKey": 0,
          "KeyStep": 1,
          "Limit": 0
        },
        "Notes": null,
        "Flags": "RW, Access, Delete"
      }
    ],
    "SubCommands": null
  },
  {
    "Command": "ZPOPMIN",
    "Name": "ZPOPMIN",
    "IsInternal": false,
    "Arity": -2,
    "Flags": "Fast, Write",
    "FirstKey": 1,
    "LastKey": 1,
    "Step": 1,
    "AclCategories": "Fast, SortedSet, Write",
    "Tips": null,
    "KeySpecifications": [
      {
        "BeginSearch": {
          "TypeDiscriminator": "BeginSearchIndex",
          "Index": 1
        },
        "FindKeys": {
          "TypeDiscriminator": "FindKeysRange",
          "LastKey": 0,
          "KeyStep": 1,
          "Limit": 0
        },
        "Notes": null,
        "Flags": "RW, Access, Delete"
      }
    ],
    "SubCommands": null
  },
  {
    "Command": "ZRANDMEMBER",
    "Name": "ZRANDMEMBER",
    "IsInternal": false,
    "Arity": -2,
    "Flags": "ReadOnly",
    "FirstKey": 1,
    "LastKey": 1,
    "Step": 1,
    "AclCategories": "Read, SortedSet, Slow",
    "Tips": [
      "nondeterministic_output"
    ],
    "KeySpecifications": [
      {
        "BeginSearch": {
          "TypeDiscriminator": "BeginSearchIndex",
          "Index": 1
        },
        "FindKeys": {
          "TypeDiscriminator": "FindKeysRange",
          "LastKey": 0,
          "KeyStep": 1,
          "Limit": 0
        },
        "Notes": null,
        "Flags": "RO, Access"
      }
    ],
    "SubCommands": null
  },
  {
    "Command": "ZRANGE",
    "Name": "ZRANGE",
    "IsInternal": false,
    "Arity": -4,
    "Flags": "ReadOnly",
    "FirstKey": 1,
    "LastKey": 1,
    "Step": 1,
    "AclCategories": "Read, SortedSet, Slow",
    "Tips": null,
    "KeySpecifications": [
      {
        "BeginSearch": {
          "TypeDiscriminator": "BeginSearchIndex",
          "Index": 1
        },
        "FindKeys": {
          "TypeDiscriminator": "FindKeysRange",
          "LastKey": 0,
          "KeyStep": 1,
          "Limit": 0
        },
        "Notes": null,
        "Flags": "RO, Access"
      }
    ],
    "SubCommands": null
  },
  {
    "Command": "ZRANGEBYSCORE",
    "Name": "ZRANGEBYSCORE",
    "IsInternal": false,
    "Arity": -4,
    "Flags": "ReadOnly",
    "FirstKey": 1,
    "LastKey": 1,
    "Step": 1,
    "AclCategories": "Read, SortedSet, Slow",
    "Tips": null,
    "KeySpecifications": [
      {
        "BeginSearch": {
          "TypeDiscriminator": "BeginSearchIndex",
          "Index": 1
        },
        "FindKeys": {
          "TypeDiscriminator": "FindKeysRange",
          "LastKey": 0,
          "KeyStep": 1,
          "Limit": 0
        },
        "Notes": null,
        "Flags": "RO, Access"
      }
    ],
    "SubCommands": null
  },
  {
    "Command": "ZRANK",
    "Name": "ZRANK",
    "IsInternal": false,
    "Arity": -3,
    "Flags": "Fast, ReadOnly",
    "FirstKey": 1,
    "LastKey": 1,
    "Step": 1,
    "AclCategories": "Fast, Read, SortedSet",
    "Tips": null,
    "KeySpecifications": [
      {
        "BeginSearch": {
          "TypeDiscriminator": "BeginSearchIndex",
          "Index": 1
        },
        "FindKeys": {
          "TypeDiscriminator": "FindKeysRange",
          "LastKey": 0,
          "KeyStep": 1,
          "Limit": 0
        },
        "Notes": null,
        "Flags": "RO, Access"
      }
    ],
    "SubCommands": null
  },
  {
    "Command": "ZREM",
    "Name": "ZREM",
    "IsInternal": false,
    "Arity": -3,
    "Flags": "Fast, Write",
    "FirstKey": 1,
    "LastKey": 1,
    "Step": 1,
    "AclCategories": "Fast, SortedSet, Write",
    "Tips": null,
    "KeySpecifications": [
      {
        "BeginSearch": {
          "TypeDiscriminator": "BeginSearchIndex",
          "Index": 1
        },
        "FindKeys": {
          "TypeDiscriminator": "FindKeysRange",
          "LastKey": 0,
          "KeyStep": 1,
          "Limit": 0
        },
        "Notes": null,
        "Flags": "RW, Delete"
      }
    ],
    "SubCommands": null
  },
  {
    "Command": "ZREMRANGEBYLEX",
    "Name": "ZREMRANGEBYLEX",
    "IsInternal": false,
    "Arity": 4,
    "Flags": "Write",
    "FirstKey": 1,
    "LastKey": 1,
    "Step": 1,
    "AclCategories": "SortedSet, Slow, Write",
    "Tips": null,
    "KeySpecifications": [
      {
        "BeginSearch": {
          "TypeDiscriminator": "BeginSearchIndex",
          "Index": 1
        },
        "FindKeys": {
          "TypeDiscriminator": "FindKeysRange",
          "LastKey": 0,
          "KeyStep": 1,
          "Limit": 0
        },
        "Notes": null,
        "Flags": "RW, Delete"
      }
    ],
    "SubCommands": null
  },
  {
    "Command": "ZREMRANGEBYRANK",
    "Name": "ZREMRANGEBYRANK",
    "IsInternal": false,
    "Arity": 4,
    "Flags": "Write",
    "FirstKey": 1,
    "LastKey": 1,
    "Step": 1,
    "AclCategories": "SortedSet, Slow, Write",
    "Tips": null,
    "KeySpecifications": [
      {
        "BeginSearch": {
          "TypeDiscriminator": "BeginSearchIndex",
          "Index": 1
        },
        "FindKeys": {
          "TypeDiscriminator": "FindKeysRange",
          "LastKey": 0,
          "KeyStep": 1,
          "Limit": 0
        },
        "Notes": null,
        "Flags": "RW, Delete"
      }
    ],
    "SubCommands": null
  },
  {
    "Command": "ZREMRANGEBYSCORE",
    "Name": "ZREMRANGEBYSCORE",
    "IsInternal": false,
    "Arity": 4,
    "Flags": "Write",
    "FirstKey": 1,
    "LastKey": 1,
    "Step": 1,
    "AclCategories": "SortedSet, Slow, Write",
    "Tips": null,
    "KeySpecifications": [
      {
        "BeginSearch": {
          "TypeDiscriminator": "BeginSearchIndex",
          "Index": 1
        },
        "FindKeys": {
          "TypeDiscriminator": "FindKeysRange",
          "LastKey": 0,
          "KeyStep": 1,
          "Limit": 0
        },
        "Notes": null,
        "Flags": "RW, Delete"
      }
    ],
    "SubCommands": null
  },
  {
    "Command": "ZREVRANGE",
    "Name": "ZREVRANGE",
    "IsInternal": false,
    "Arity": -4,
    "Flags": "ReadOnly",
    "FirstKey": 1,
    "LastKey": 1,
    "Step": 1,
    "AclCategories": "Read, SortedSet, Slow",
    "Tips": null,
    "KeySpecifications": [
      {
        "BeginSearch": {
          "TypeDiscriminator": "BeginSearchIndex",
          "Index": 1
        },
        "FindKeys": {
          "TypeDiscriminator": "FindKeysRange",
          "LastKey": 0,
          "KeyStep": 1,
          "Limit": 0
        },
        "Notes": null,
        "Flags": "RO, Access"
      }
    ],
    "SubCommands": null
  },
  {
    "Command": "ZREVRANK",
    "Name": "ZREVRANK",
    "IsInternal": false,
    "Arity": -3,
    "Flags": "Fast, ReadOnly",
    "FirstKey": 1,
    "LastKey": 1,
    "Step": 1,
    "AclCategories": "Fast, Read, SortedSet",
    "Tips": null,
    "KeySpecifications": [
      {
        "BeginSearch": {
          "TypeDiscriminator": "BeginSearchIndex",
          "Index": 1
        },
        "FindKeys": {
          "TypeDiscriminator": "FindKeysRange",
          "LastKey": 0,
          "KeyStep": 1,
          "Limit": 0
        },
        "Notes": null,
        "Flags": "RO, Access"
      }
    ],
    "SubCommands": null
  },
  {
    "Command": "ZSCAN",
    "Name": "ZSCAN",
    "IsInternal": false,
    "Arity": -3,
    "Flags": "ReadOnly",
    "FirstKey": 1,
    "LastKey": 1,
    "Step": 1,
    "AclCategories": "Read, SortedSet, Slow",
    "Tips": [
      "nondeterministic_output"
    ],
    "KeySpecifications": [
      {
        "BeginSearch": {
          "TypeDiscriminator": "BeginSearchIndex",
          "Index": 1
        },
        "FindKeys": {
          "TypeDiscriminator": "FindKeysRange",
          "LastKey": 0,
          "KeyStep": 1,
          "Limit": 0
        },
        "Notes": null,
        "Flags": "RO, Access"
      }
    ],
    "SubCommands": null
  },
  {
    "Command": "ZSCORE",
    "Name": "ZSCORE",
    "IsInternal": false,
    "Arity": 3,
    "Flags": "Fast, ReadOnly",
    "FirstKey": 1,
    "LastKey": 1,
    "Step": 1,
    "AclCategories": "Fast, Read, SortedSet",
    "Tips": null,
    "KeySpecifications": [
      {
        "BeginSearch": {
          "TypeDiscriminator": "BeginSearchIndex",
          "Index": 1
        },
        "FindKeys": {
          "TypeDiscriminator": "FindKeysRange",
          "LastKey": 0,
          "KeyStep": 1,
          "Limit": 0
        },
        "Notes": null,
        "Flags": "RO, Access"
      }
    ],
    "SubCommands": null
  }
]<|MERGE_RESOLUTION|>--- conflicted
+++ resolved
@@ -1385,11 +1385,7 @@
     "SubCommands": null
   },
   {
-<<<<<<< HEAD
-    "Command": "HEXISTS",
-=======
     "Command": "HELLO",
-    "ArrayCommand": null,
     "Name": "HELLO",
     "IsInternal": false,
     "Arity": -1,
@@ -1403,9 +1399,7 @@
     "SubCommands": null
   },
   {
-    "Command": "Hash",
-    "ArrayCommand": 7,
->>>>>>> 5a65fd73
+    "Command": "HEXISTS",
     "Name": "HEXISTS",
     "IsInternal": false,
     "Arity": 3,
@@ -3395,6 +3389,80 @@
     "SubCommands": null
   },
   {
+    "Command": "SINTER",
+    "Name": "SINTER",
+    "IsInternal": false,
+    "Arity": -2,
+    "Flags": "ReadOnly",
+    "FirstKey": 1,
+    "LastKey": -1,
+    "Step": 1,
+    "AclCategories": "Read, Set, Slow",
+    "Tips": [
+      "nondeterministic_output_order"
+    ],
+    "KeySpecifications": [
+      {
+        "BeginSearch": {
+          "TypeDiscriminator": "BeginSearchIndex",
+          "Index": 1
+        },
+        "FindKeys": {
+          "TypeDiscriminator": "FindKeysRange",
+          "LastKey": -1,
+          "KeyStep": 1,
+          "Limit": 0
+        },
+        "Notes": null,
+        "Flags": "RO, Access"
+      }
+    ],
+    "SubCommands": null
+  },
+  {
+    "Command": "SINTERSTORE",
+    "Name": "SINTERSTORE",
+    "IsInternal": false,
+    "Arity": -3,
+    "Flags": "DenyOom, Write",
+    "FirstKey": 1,
+    "LastKey": -1,
+    "Step": 1,
+    "AclCategories": "Set, Slow, Write",
+    "Tips": null,
+    "KeySpecifications": [
+      {
+        "BeginSearch": {
+          "TypeDiscriminator": "BeginSearchIndex",
+          "Index": 1
+        },
+        "FindKeys": {
+          "TypeDiscriminator": "FindKeysRange",
+          "LastKey": 0,
+          "KeyStep": 1,
+          "Limit": 0
+        },
+        "Notes": null,
+        "Flags": "RW, Update"
+      },
+      {
+        "BeginSearch": {
+          "TypeDiscriminator": "BeginSearchIndex",
+          "Index": 2
+        },
+        "FindKeys": {
+          "TypeDiscriminator": "FindKeysRange",
+          "LastKey": -1,
+          "KeyStep": 1,
+          "Limit": 0
+        },
+        "Notes": null,
+        "Flags": "RO, Access"
+      }
+    ],
+    "SubCommands": null
+  },
+  {
     "Command": "SISMEMBER",
     "Name": "SISMEMBER",
     "IsInternal": false,
@@ -3708,89 +3776,8 @@
     "SubCommands": null
   },
   {
-<<<<<<< HEAD
     "Command": "SUNIONSTORE",
-=======
-    "Command": "Set",
-    "ArrayCommand": 13,
-    "Name": "SINTER",
-    "IsInternal": false,
-    "Arity": -2,
-    "Flags": "ReadOnly",
-    "FirstKey": 1,
-    "LastKey": -1,
-    "Step": 1,
-    "AclCategories": "Read, Set, Slow",
-    "Tips": [
-      "nondeterministic_output_order"
-    ],
-    "KeySpecifications": [
-      {
-        "BeginSearch": {
-          "TypeDiscriminator": "BeginSearchIndex",
-          "Index": 1
-        },
-        "FindKeys": {
-          "TypeDiscriminator": "FindKeysRange",
-          "LastKey": -1,
-          "KeyStep": 1,
-          "Limit": 0
-        },
-        "Notes": null,
-        "Flags": "RO, Access"
-      }
-    ],
-    "SubCommands": null
-  },
-  {
-    "Command": "Set",
-    "ArrayCommand": 10,
->>>>>>> 5a65fd73
     "Name": "SUNIONSTORE",
-    "IsInternal": false,
-    "Arity": -3,
-    "Flags": "DenyOom, Write",
-    "FirstKey": 1,
-    "LastKey": -1,
-    "Step": 1,
-    "AclCategories": "Set, Slow, Write",
-    "Tips": null,
-    "KeySpecifications": [
-      {
-        "BeginSearch": {
-          "TypeDiscriminator": "BeginSearchIndex",
-          "Index": 1
-        },
-        "FindKeys": {
-          "TypeDiscriminator": "FindKeysRange",
-          "LastKey": 0,
-          "KeyStep": 1,
-          "Limit": 0
-        },
-        "Notes": null,
-        "Flags": "OW, Update"
-      },
-      {
-        "BeginSearch": {
-          "TypeDiscriminator": "BeginSearchIndex",
-          "Index": 2
-        },
-        "FindKeys": {
-          "TypeDiscriminator": "FindKeysRange",
-          "LastKey": -1,
-          "KeyStep": 1,
-          "Limit": 0
-        },
-        "Notes": null,
-        "Flags": "RO, Access"
-      }
-    ],
-    "SubCommands": null
-  },
-  {
-    "Command": "Set",
-    "ArrayCommand": 14,
-    "Name": "SINTERSTORE",
     "IsInternal": false,
     "Arity": -3,
     "Flags": "DenyOom, Write",
