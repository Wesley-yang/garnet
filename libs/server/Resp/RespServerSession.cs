// Copyright (c) Microsoft Corporation.
// Licensed under the MIT license.

using System;
using System.Buffers;
using System.Diagnostics;
using System.Runtime.CompilerServices;
using System.Runtime.InteropServices;
using System.Security.Cryptography;
using System.Text;
using Garnet.common;
using Garnet.common.Parsing;
using Garnet.networking;
using Garnet.server.ACL;
using Garnet.server.Auth;
using Microsoft.Extensions.Logging;
using Tsavorite.core;

namespace Garnet.server
{
    using BasicGarnetApi = GarnetApi<BasicContext<SpanByte, SpanByte, SpanByte, SpanByteAndMemory, long, MainStoreFunctions>, BasicContext<byte[], IGarnetObject, ObjectInput, GarnetObjectStoreOutput, long, ObjectStoreFunctions>>;
    using LockableGarnetApi = GarnetApi<LockableContext<SpanByte, SpanByte, SpanByte, SpanByteAndMemory, long, MainStoreFunctions>, LockableContext<byte[], IGarnetObject, ObjectInput, GarnetObjectStoreOutput, long, ObjectStoreFunctions>>;

    /// <summary>
    /// RESP server session
    /// </summary>
    internal sealed unsafe partial class RespServerSession : ServerSessionBase
    {
        readonly GarnetSessionMetrics sessionMetrics;
        readonly GarnetLatencyMetricsSession LatencyMetrics;

        public GarnetLatencyMetricsSession latencyMetrics => LatencyMetrics;

        /// <summary>
        /// Get a copy of sessionMetrics
        /// </summary>
        public GarnetSessionMetrics GetSessionMetrics => sessionMetrics;

        /// <summary>
        /// Get a copy of latencyMetrics
        /// </summary>
        public GarnetLatencyMetricsSession GetLatencyMetrics() => LatencyMetrics;

        /// <summary>
        /// Reset latencyMetrics for eventType
        /// </summary>
        public void ResetLatencyMetrics(LatencyMetricsType latencyEvent) => latencyMetrics?.Reset(latencyEvent);

        /// <summary>
        /// Reset all latencyMetrics
        /// </summary>
        public void ResetAllLatencyMetrics() => latencyMetrics?.ResetAll();

        readonly StoreWrapper storeWrapper;
        internal readonly TransactionManager txnManager;
        readonly ScratchBufferManager scratchBufferManager;

        internal SessionParseState parseState;
        ClusterSlotVerificationInput csvi;
        GCHandle recvHandle;

        /// <summary>
        /// Pointer to the (fixed) receive buffer
        /// </summary>
        byte* recvBufferPtr;

        /// <summary>
        /// Current readHead. On successful parsing, this is left at the start of 
        /// the command payload for use by legacy operators.
        /// </summary>
        int readHead;

        /// <summary>
        /// End of the current command, after successful parsing.
        /// </summary>
        int endReadHead;

        byte* dcurr, dend;
        bool toDispose;

        int opCount;
        public readonly StorageSession storageSession;
        internal BasicGarnetApi basicGarnetApi;
        internal LockableGarnetApi lockableGarnetApi;
        internal CollectionItemBroker itemBroker;

        readonly IGarnetAuthenticator _authenticator;

        /// <summary>
        /// The user currently authenticated in this session
        /// </summary>
        User _user = null;

        readonly ILogger logger = null;

        /// <summary>
        /// Clients must enable asking to make node respond to requests on slots that are being imported.
        /// </summary>
        public byte SessionAsking { get; set; }

        // Track whether the incoming network batch had some admin command
        bool hasAdminCommand;

        readonly CustomCommandManagerSession customCommandManagerSession;

        /// <summary>
        /// Cluster session
        /// </summary>
        public readonly IClusterSession clusterSession;

        /// <summary>
        /// Current custom transaction to be executed in the session.
        /// </summary>
        CustomTransaction currentCustomTransaction = null;

        /// <summary>
        /// Current custom command to be executed in the session.
        /// </summary>
        CustomCommand currentCustomCommand = null;

        /// <summary>
        /// Current custom object command to be executed in the session.
        /// </summary>
        CustomObjectCommand currentCustomObjectCommand = null;

        /// <summary>
        /// RESP protocol version (RESP2 is the default)
        /// </summary>
        byte respProtocolVersion = 2;

        /// <summary>
        /// Client name for the session
        /// </summary>
        string clientName = null;

        /// <summary>
        /// Random number generator for operations, using a cryptographic generator as the base seed
        /// </summary>
        private static readonly Random RandomGen = new(RandomNumberGenerator.GetInt32(int.MaxValue));

        public RespServerSession(
            INetworkSender networkSender,
            StoreWrapper storeWrapper,
            SubscribeBroker<SpanByte, SpanByte, IKeySerializer<SpanByte>> subscribeBroker,
            CollectionItemBroker itemBroker)
            : base(networkSender)
        {
            this.customCommandManagerSession = new CustomCommandManagerSession(storeWrapper.customCommandManager);
            this.sessionMetrics = storeWrapper.serverOptions.MetricsSamplingFrequency > 0 ? new GarnetSessionMetrics() : null;
            this.LatencyMetrics = storeWrapper.serverOptions.LatencyMonitor ? new GarnetLatencyMetricsSession(storeWrapper.monitor) : null;
            logger = storeWrapper.sessionLogger != null ? new SessionLogger(storeWrapper.sessionLogger, $"[{storeWrapper.localEndpoint}] [{networkSender?.RemoteEndpointName}] [{GetHashCode():X8}] ") : null;

            logger?.LogDebug("Starting RespServerSession");

            // Initialize session-local scratch buffer of size 64 bytes, used for constructing arguments in GarnetApi
            this.scratchBufferManager = new ScratchBufferManager();

            // Create storage session and API
            this.storageSession = new StorageSession(storeWrapper, scratchBufferManager, sessionMetrics, LatencyMetrics, itemBroker, logger);

            this.basicGarnetApi = new BasicGarnetApi(storageSession, storageSession.basicContext, storageSession.objectStoreBasicContext);
            this.lockableGarnetApi = new LockableGarnetApi(storageSession, storageSession.lockableContext, storageSession.objectStoreLockableContext);

            this.storeWrapper = storeWrapper;
            this.subscribeBroker = subscribeBroker;
            this.itemBroker = itemBroker;
            this._authenticator = storeWrapper.serverOptions.AuthSettings?.CreateAuthenticator(this.storeWrapper) ?? new GarnetNoAuthAuthenticator();

            // Associate new session with default user and automatically authenticate, if possible
            this.AuthenticateUser(Encoding.ASCII.GetBytes(this.storeWrapper.accessControlList.GetDefaultUser().Name));

            txnManager = new TransactionManager(this, storageSession, scratchBufferManager, storeWrapper.serverOptions.EnableCluster, logger);
            storageSession.txnManager = txnManager;

            clusterSession = storeWrapper.clusterProvider?.CreateClusterSession(txnManager, this._authenticator, this._user, sessionMetrics, basicGarnetApi, networkSender, logger);
            clusterSession?.SetUser(this._user);

            parseState.Initialize();
            readHead = 0;
            toDispose = false;
            SessionAsking = 0;

            // Reserve minimum 4 bytes to send pending sequence number as output
            if (this.networkSender != null)
            {
                if (this.networkSender.GetMaxSizeSettings?.MaxOutputSize < sizeof(int))
                    this.networkSender.GetMaxSizeSettings.MaxOutputSize = sizeof(int);
            }
        }

        public override void Dispose()
        {
            logger?.LogDebug("Disposing RespServerSession");

            if (recvBufferPtr != null)
            {
                try { if (recvHandle.IsAllocated) recvHandle.Free(); } catch { }
            }

            if (storeWrapper.serverOptions.MetricsSamplingFrequency > 0 || storeWrapper.serverOptions.LatencyMonitor)
                storeWrapper.monitor.AddMetricsHistory(sessionMetrics, latencyMetrics);

            subscribeBroker?.RemoveSubscription(this);
            itemBroker?.HandleSessionDisposed(this);

            // Cancel the async processor, if any
            asyncWaiterCancel?.Cancel();
            asyncWaiter?.Signal();

            storageSession.Dispose();
        }

        public int StoreSessionID => storageSession.SessionID;
        public int ObjectStoreSessionID => storageSession.ObjectStoreSessionID;

        /// <summary>
        /// Tries to authenticate the given username/password and updates the user associated with this server session.
        /// </summary>
        /// <param name="username">Name of the user to authenticate.</param>
        /// <param name="password">Password to authenticate with.</param>
        /// <returns>True if the session has been authenticated successfully, false if the user could not be authenticated.</returns>
        bool AuthenticateUser(ReadOnlySpan<byte> username, ReadOnlySpan<byte> password = default(ReadOnlySpan<byte>))
        {
            // Authenticate user or change to default user if no authentication is supported
            bool success = _authenticator.CanAuthenticate ? _authenticator.Authenticate(password, username) : true;

            if (success)
            {
                // Set authenticated user or fall back to default user, if separate users are not supported
                // NOTE: Currently only GarnetACLAuthenticator supports multiple users
                if (_authenticator is GarnetACLAuthenticator aclAuthenticator)
                {
                    this._user = aclAuthenticator.GetUser();
                }
                else
                {
                    this._user = this.storeWrapper.accessControlList.GetDefaultUser();
                }

                // Propagate authentication to cluster session
                clusterSession?.SetUser(this._user);
            }

            return _authenticator.CanAuthenticate ? success : false;
        }

        public override int TryConsumeMessages(byte* reqBuffer, int bytesReceived)
        {
            bytesRead = bytesReceived;
            if (!txnManager.IsSkippingOperations())
                readHead = 0;
            try
            {
                latencyMetrics?.Start(LatencyMetricsType.NET_RS_LAT);
                clusterSession?.AcquireCurrentEpoch();
                recvBufferPtr = reqBuffer;
                networkSender.EnterAndGetResponseObject(out dcurr, out dend);
                ProcessMessages();
                recvBufferPtr = null;
            }
            catch (RespParsingException ex)
            {
                sessionMetrics?.incr_total_number_resp_server_session_exceptions(1);
                logger?.Log(ex.LogLevel, ex, "Aborting open session due to RESP parsing error");

                // Forward parsing error as RESP error
                while (!RespWriteUtils.WriteError($"ERR Protocol Error: {ex.Message}", ref dcurr, dend))
                    SendAndReset();

                // Send message and dispose the network sender to end the session
                if (dcurr > networkSender.GetResponseObjectHead())
                    Send(networkSender.GetResponseObjectHead());

                // The session is no longer usable, dispose it
                networkSender.DisposeNetworkSender(true);
            }
            catch (GarnetException ex)
            {
                sessionMetrics?.incr_total_number_resp_server_session_exceptions(1);
                logger?.Log(ex.LogLevel, ex, "ProcessMessages threw a GarnetException:");

                // Forward Garnet error as RESP error
                while (!RespWriteUtils.WriteError($"ERR Garnet Exception: {ex.Message}", ref dcurr, dend))
                    SendAndReset();

                // Send message and dispose the network sender to end the session
                if (dcurr > networkSender.GetResponseObjectHead())
                    Send(networkSender.GetResponseObjectHead());

                // The session is no longer usable, dispose it
                networkSender.DisposeNetworkSender(true);
            }
            catch (Exception ex)
            {
                sessionMetrics?.incr_total_number_resp_server_session_exceptions(1);
                logger?.LogCritical(ex, "ProcessMessages threw an exception:");
                // The session is no longer usable, dispose it
                networkSender.Dispose();
            }
            finally
            {
                networkSender.ExitAndReturnResponseObject();
                clusterSession?.ReleaseCurrentEpoch();
            }

            if (txnManager.IsSkippingOperations())
                return 0; // so that network does not try to shift the byte array

            // If server processed input data successfully, update tracked metrics
            if (readHead > 0)
            {
                if (latencyMetrics != null)
                {
                    if (hasAdminCommand)
                    {
                        latencyMetrics.StopAndSwitch(LatencyMetricsType.NET_RS_LAT, LatencyMetricsType.NET_RS_LAT_ADMIN);
                        hasAdminCommand = false;
                    }
                    else
                        latencyMetrics.Stop(LatencyMetricsType.NET_RS_LAT);
                    latencyMetrics.RecordValue(LatencyMetricsType.NET_RS_BYTES, readHead);
                    latencyMetrics.RecordValue(LatencyMetricsType.NET_RS_OPS, opCount);
                    opCount = 0;
                }
                sessionMetrics?.incr_total_net_input_bytes((ulong)readHead);
            }
            return readHead;
        }

        private void ProcessMessages()
        {
            // #if DEBUG
            // logger?.LogTrace("RECV: [{recv}]", Encoding.UTF8.GetString(new Span<byte>(recvBufferPtr, bytesRead)).Replace("\n", "|").Replace("\r", ""));
            // Debug.WriteLine($"RECV: [{Encoding.UTF8.GetString(new Span<byte>(recvBufferPtr, bytesRead)).Replace("\n", "|").Replace("\r", "")}]");
            // #endif

            var _origReadHead = readHead;

            while (bytesRead - readHead >= 4)
            {
                // First, parse the command, making sure we have the entire command available
                // We use endReadHead to track the end of the current command
                // On success, readHead is left at the start of the command payload for legacy operators
                var cmd = ParseCommand(out bool commandReceived);

                // If the command was not fully received, reset addresses and break out
                if (!commandReceived)
                {
                    endReadHead = readHead = _origReadHead;
                    break;
                }

                // Check ACL permissions for the command
                if (cmd != RespCommand.INVALID && CheckACLPermissions(cmd))
                {
                    if (txnManager.state != TxnState.None)
                    {
                        if (txnManager.state == TxnState.Running)
                        {
                            _ = ProcessBasicCommands(cmd, ref lockableGarnetApi);
                        }
                        else _ = cmd switch
                        {
                            RespCommand.EXEC => NetworkEXEC(),
                            RespCommand.MULTI => NetworkMULTI(),
                            RespCommand.DISCARD => NetworkDISCARD(),
                            RespCommand.QUIT => NetworkQUIT(),
                            _ => NetworkSKIP(cmd),
                        };
                    }
                    else
                    {
                        _ = ProcessBasicCommands(cmd, ref basicGarnetApi);
                    }
                }

                // Advance read head variables to process the next command
                _origReadHead = readHead = endReadHead;

                // Handle metrics and special cases
                if (latencyMetrics != null) opCount++;
                if (sessionMetrics != null)
                {
                    sessionMetrics.total_commands_processed++;

                    sessionMetrics.total_write_commands_processed += cmd.OneIfWrite();
                    sessionMetrics.total_read_commands_processed += cmd.OneIfRead();
                }
                if (SessionAsking != 0)
                    SessionAsking = (byte)(SessionAsking - 1);
            }

            if (dcurr > networkSender.GetResponseObjectHead())
            {
                Send(networkSender.GetResponseObjectHead());
                if (toDispose)
                {
                    networkSender.DisposeNetworkSender(true);
                }
            }
        }

        // Make first command in string as uppercase
        private bool MakeUpperCase(byte* ptr)
        {
            byte* tmp = ptr;

            while (tmp < ptr + bytesRead - readHead)
            {
                if (*tmp > 64) // found string
                {
                    bool ret = false;
                    while (*tmp > 64 && *tmp < 123 && tmp < ptr + bytesRead - readHead)
                    {
                        if (*tmp > 96) { ret = true; *tmp -= 32; }
                        tmp++;
                    }
                    return ret;
                }
                tmp++;
            }
            return false;
        }

        [MethodImpl(MethodImplOptions.AggressiveInlining)]
        private bool ProcessBasicCommands<TGarnetApi>(RespCommand cmd, ref TGarnetApi storageApi)
            where TGarnetApi : IGarnetApi
        {
            var ptr = recvBufferPtr + readHead;
            _ = cmd switch
            {
                RespCommand.GET => NetworkGET(ref storageApi),
                RespCommand.SET => NetworkSET(ref storageApi),
                RespCommand.SETEX => NetworkSETEX(false, ref storageApi),
                RespCommand.PSETEX => NetworkSETEX(true, ref storageApi),
                RespCommand.SETEXNX => NetworkSETEXNX(parseState.count, ref storageApi),
                RespCommand.DEL => NetworkDEL(ref storageApi),
                RespCommand.RENAME => NetworkRENAME(ref storageApi),
                RespCommand.EXISTS => NetworkEXISTS(parseState.count, ref storageApi),
                RespCommand.EXPIRE => NetworkEXPIRE(parseState.count, RespCommand.EXPIRE, ref storageApi),
                RespCommand.PEXPIRE => NetworkEXPIRE(parseState.count, RespCommand.PEXPIRE, ref storageApi),
                RespCommand.PERSIST => NetworkPERSIST(ref storageApi),
                RespCommand.GETRANGE => NetworkGetRange(ref storageApi),
                RespCommand.TTL => NetworkTTL(RespCommand.TTL, ref storageApi),
                RespCommand.PTTL => NetworkTTL(RespCommand.PTTL, ref storageApi),
                RespCommand.SETRANGE => NetworkSetRange(ref storageApi),
                RespCommand.GETDEL => NetworkGETDEL(ref storageApi),
                RespCommand.APPEND => NetworkAppend(ref storageApi),
                RespCommand.INCR => NetworkIncrement(RespCommand.INCR, ref storageApi),
                RespCommand.INCRBY => NetworkIncrement(RespCommand.INCRBY, ref storageApi),
                RespCommand.DECR => NetworkIncrement(RespCommand.DECR, ref storageApi),
                RespCommand.DECRBY => NetworkIncrement(RespCommand.DECRBY, ref storageApi),
                RespCommand.SETBIT => NetworkStringSetBit(ref storageApi),
                RespCommand.GETBIT => NetworkStringGetBit(ref storageApi),
                RespCommand.BITCOUNT => NetworkStringBitCount(parseState.count, ref storageApi),
                RespCommand.BITPOS => NetworkStringBitPosition(parseState.count, ref storageApi),
                RespCommand.PUBLISH => NetworkPUBLISH(),
                RespCommand.PING => parseState.count == 0 ? NetworkPING() : ProcessArrayCommands(cmd, ref storageApi),
                RespCommand.ASKING => NetworkASKING(),
                RespCommand.MULTI => NetworkMULTI(),
                RespCommand.EXEC => NetworkEXEC(),
                RespCommand.UNWATCH => NetworkUNWATCH(),
                RespCommand.DISCARD => NetworkDISCARD(),
                RespCommand.QUIT => NetworkQUIT(),
                RespCommand.RUNTXP => NetworkRUNTXP(parseState.count),
                RespCommand.READONLY => NetworkREADONLY(),
                RespCommand.READWRITE => NetworkREADWRITE(),
                RespCommand.COMMAND => NetworkCOMMAND(parseState.count),
                RespCommand.COMMAND_COUNT => NetworkCOMMAND_COUNT(parseState.count),
                RespCommand.COMMAND_INFO => NetworkCOMMAND_INFO(parseState.count),
                RespCommand.ECHO => NetworkECHO(parseState.count),
                RespCommand.INFO => NetworkINFO(parseState.count),
                RespCommand.HELLO => NetworkHELLO(parseState.count),
                RespCommand.TIME => NetworkTIME(parseState.count),
                RespCommand.FLUSHDB => NetworkFLUSHDB(parseState.count),
                RespCommand.AUTH => NetworkAUTH(parseState.count),
                RespCommand.MEMORY_USAGE => NetworkMemoryUsage(parseState.count, ref storageApi),
                RespCommand.ACL_CAT => NetworkAclCat(parseState.count),
                RespCommand.ACL_WHOAMI => NetworkAclWhoAmI(parseState.count),
                RespCommand.ASYNC => NetworkASYNC(parseState.count),
                RespCommand.MIGRATE => NetworkProcessClusterCommand(cmd, parseState.count),

                _ => ProcessArrayCommands(cmd, ref storageApi)
            };

            return true;
        }

        private bool ProcessArrayCommands<TGarnetApi>(RespCommand cmd, ref TGarnetApi storageApi)
           where TGarnetApi : IGarnetApi
        {
            int count = parseState.count;

            // Continue reading from the current read head.
            byte* ptr = recvBufferPtr + readHead;

            var success = cmd switch
            {
                RespCommand.MGET => NetworkMGET(ref storageApi),
                RespCommand.MSET => NetworkMSET(ref storageApi),
                RespCommand.MSETNX => NetworkMSETNX(ref storageApi),
                RespCommand.UNLINK => NetworkDEL(ref storageApi),
                RespCommand.SELECT => NetworkSELECT(),
                RespCommand.WATCH => NetworkWATCH(count),
                RespCommand.WATCH_MS => NetworkWATCH_MS(count),
                RespCommand.WATCH_OS => NetworkWATCH_OS(count),
                RespCommand.STRLEN => NetworkSTRLEN(ref storageApi),
                RespCommand.PING => NetworkArrayPING(count),
                //General key commands
                RespCommand.DBSIZE => NetworkDBSIZE(ref storageApi),
                RespCommand.KEYS => NetworkKEYS(ref storageApi),
                RespCommand.SCAN => NetworkSCAN(count, ref storageApi),
                RespCommand.TYPE => NetworkTYPE(count, ref storageApi),
                // Pub/sub commands
                RespCommand.SUBSCRIBE => NetworkSUBSCRIBE(count),
                RespCommand.PSUBSCRIBE => NetworkPSUBSCRIBE(count),
                RespCommand.UNSUBSCRIBE => NetworkUNSUBSCRIBE(count),
                RespCommand.PUNSUBSCRIBE => NetworkPUNSUBSCRIBE(count),
                // Custom Object Commands
                RespCommand.COSCAN => ObjectScan(count, GarnetObjectType.All, ref storageApi),
                // Sorted Set commands
                RespCommand.ZADD => SortedSetAdd(count, ref storageApi),
                RespCommand.ZREM => SortedSetRemove(count, ref storageApi),
                RespCommand.ZCARD => SortedSetLength(count, ref storageApi),
                RespCommand.ZPOPMAX => SortedSetPop(cmd, count, ref storageApi),
                RespCommand.ZSCORE => SortedSetScore(count, ref storageApi),
                RespCommand.ZMSCORE => SortedSetScores(count, ref storageApi),
                RespCommand.ZCOUNT => SortedSetCount(count, ref storageApi),
                RespCommand.ZINCRBY => SortedSetIncrement(count, ref storageApi),
                RespCommand.ZRANK => SortedSetRank(cmd, count, ref storageApi),
                RespCommand.ZRANGE => SortedSetRange(cmd, count, ref storageApi),
                RespCommand.ZRANGEBYSCORE => SortedSetRange(cmd, count, ref storageApi),
                RespCommand.ZREVRANK => SortedSetRank(cmd, count, ref storageApi),
                RespCommand.ZREMRANGEBYLEX => SortedSetLengthByValue(cmd, count, ref storageApi),
                RespCommand.ZREMRANGEBYRANK => SortedSetRemoveRange(cmd, count, ref storageApi),
                RespCommand.ZREMRANGEBYSCORE => SortedSetRemoveRange(cmd, count, ref storageApi),
                RespCommand.ZLEXCOUNT => SortedSetLengthByValue(cmd, count, ref storageApi),
                RespCommand.ZPOPMIN => SortedSetPop(cmd, count, ref storageApi),
                RespCommand.ZRANDMEMBER => SortedSetRandomMember(count, ref storageApi),
                RespCommand.ZDIFF => SortedSetDifference(count, ref storageApi),
                RespCommand.ZREVRANGE => SortedSetRange(cmd, count, ref storageApi),
                RespCommand.ZREVRANGEBYSCORE => SortedSetRange(cmd, count, ref storageApi),
                RespCommand.ZSCAN => ObjectScan(count, GarnetObjectType.SortedSet, ref storageApi),
                //SortedSet for Geo Commands
                RespCommand.GEOADD => GeoAdd(count, ref storageApi),
                RespCommand.GEOHASH => GeoCommands(cmd, count, ref storageApi),
                RespCommand.GEODIST => GeoCommands(cmd, count, ref storageApi),
                RespCommand.GEOPOS => GeoCommands(cmd, count, ref storageApi),
                RespCommand.GEOSEARCH => GeoCommands(cmd, count, ref storageApi),
                //HLL Commands
                RespCommand.PFADD => HyperLogLogAdd(count, ref storageApi),
                RespCommand.PFMERGE => HyperLogLogMerge(count, ref storageApi),
                RespCommand.PFCOUNT => HyperLogLogLength(count, ref storageApi),
                //Bitmap Commands
                RespCommand.BITOP_AND => NetworkStringBitOperation(BitmapOperation.AND, ref storageApi),
                RespCommand.BITOP_OR => NetworkStringBitOperation(BitmapOperation.OR, ref storageApi),
                RespCommand.BITOP_XOR => NetworkStringBitOperation(BitmapOperation.XOR, ref storageApi),
                RespCommand.BITOP_NOT => NetworkStringBitOperation(BitmapOperation.NOT, ref storageApi),
                RespCommand.BITFIELD => StringBitField(count, ref storageApi),
                RespCommand.BITFIELD_RO => StringBitFieldReadOnly(count, ref storageApi),
                // List Commands
                RespCommand.LPUSH => ListPush(cmd, count, ref storageApi),
                RespCommand.LPUSHX => ListPush(cmd, count, ref storageApi),
                RespCommand.LPOP => ListPop(cmd, count, ref storageApi),
                RespCommand.RPUSH => ListPush(cmd, count, ref storageApi),
                RespCommand.RPUSHX => ListPush(cmd, count, ref storageApi),
                RespCommand.RPOP => ListPop(cmd, count, ref storageApi),
                RespCommand.LLEN => ListLength(count, ref storageApi),
                RespCommand.LTRIM => ListTrim(count, ref storageApi),
                RespCommand.LRANGE => ListRange(count, ref storageApi),
                RespCommand.LINDEX => ListIndex(count, ref storageApi),
                RespCommand.LINSERT => ListInsert(count, ref storageApi),
                RespCommand.LREM => ListRemove(count, ref storageApi),
                RespCommand.RPOPLPUSH => ListRightPopLeftPush(count, ptr, ref storageApi),
                RespCommand.LMOVE => ListMove(count, ref storageApi),
<<<<<<< HEAD
                RespCommand.LSET => ListSet(count, ref storageApi),
                RespCommand.BLPOP => ListBlockingPop<TGarnetApi>(cmd, count),
                RespCommand.BRPOP => ListBlockingPop<TGarnetApi>(cmd, count),
                RespCommand.BLMOVE => ListBlockingMove<TGarnetApi>(cmd, count),
=======
                RespCommand.LMPOP => ListPopMultiple(count, ref storageApi),
                RespCommand.LSET => ListSet(count, ref storageApi),
                RespCommand.BLPOP => ListBlockingPop(cmd, count),
                RespCommand.BRPOP => ListBlockingPop(cmd, count),
                RespCommand.BLMOVE => ListBlockingMove(cmd, count),
>>>>>>> 49f0ef70
                // Hash Commands
                RespCommand.HSET => HashSet(cmd, count, ref storageApi),
                RespCommand.HMSET => HashSet(cmd, count, ref storageApi),
                RespCommand.HGET => HashGet(cmd, count, ref storageApi),
                RespCommand.HMGET => HashGetMultiple(cmd, count, ref storageApi),
                RespCommand.HGETALL => HashGetAll(cmd, count, ref storageApi),
                RespCommand.HDEL => HashDelete(count, ref storageApi),
                RespCommand.HLEN => HashLength(count, ref storageApi),
                RespCommand.HSTRLEN => HashStrLength(count, ref storageApi),
                RespCommand.HEXISTS => HashExists(count, ref storageApi),
                RespCommand.HKEYS => HashKeys(cmd, count, ref storageApi),
                RespCommand.HVALS => HashKeys(cmd, count, ref storageApi),
                RespCommand.HINCRBY => HashIncrement(cmd, count, ref storageApi),
                RespCommand.HINCRBYFLOAT => HashIncrement(cmd, count, ref storageApi),
                RespCommand.HSETNX => HashSet(cmd, count, ref storageApi),
                RespCommand.HRANDFIELD => HashRandomField(cmd, count, ref storageApi),
                RespCommand.HSCAN => ObjectScan(count, GarnetObjectType.Hash, ref storageApi),
                // Set Commands
                RespCommand.SADD => SetAdd(count, ref storageApi),
                RespCommand.SMEMBERS => SetMembers(count, ref storageApi),
                RespCommand.SISMEMBER => SetIsMember(count, ref storageApi),
                RespCommand.SREM => SetRemove(count, ref storageApi),
                RespCommand.SCARD => SetLength(count, ref storageApi),
                RespCommand.SPOP => SetPop(count, ref storageApi),
                RespCommand.SRANDMEMBER => SetRandomMember(count, ref storageApi),
                RespCommand.SSCAN => ObjectScan(count, GarnetObjectType.Set, ref storageApi),
                RespCommand.SMOVE => SetMove(count, ref storageApi),
                RespCommand.SINTER => SetIntersect(count, ref storageApi),
                RespCommand.SINTERSTORE => SetIntersectStore(count, ref storageApi),
                RespCommand.SUNION => SetUnion(count, ref storageApi),
                RespCommand.SUNIONSTORE => SetUnionStore(count, ref storageApi),
                RespCommand.SDIFF => SetDiff(count, ref storageApi),
                RespCommand.SDIFFSTORE => SetDiffStore(count, ref storageApi),
                _ => ProcessOtherCommands(cmd, count, ref storageApi)
            };
            return success;
        }

        private bool ProcessOtherCommands<TGarnetApi>(RespCommand command, int count, ref TGarnetApi storageApi)
            where TGarnetApi : IGarnetApi
        {
            if (command == RespCommand.CLIENT)
            {
                while (!RespWriteUtils.WriteDirect(CmdStrings.RESP_OK, ref dcurr, dend))
                    SendAndReset();
            }
            else if (command == RespCommand.SUBSCRIBE)
            {
                while (!RespWriteUtils.WriteInteger(1, ref dcurr, dend))
                    SendAndReset();
            }
            else if (command == RespCommand.RUNTXP)
            {
                byte* ptr = recvBufferPtr + readHead;
                return NetworkRUNTXP(count);
            }
            else if (command == RespCommand.CustomTxn)
            {
                if (currentCustomTransaction.NumParams < int.MaxValue && count != currentCustomTransaction.NumParams)
                {
                    while (!RespWriteUtils.WriteError($"ERR Invalid number of parameters to stored proc {currentCustomTransaction.nameStr}, expected {currentCustomTransaction.NumParams}, actual {count}", ref dcurr, dend))
                        SendAndReset();

                    currentCustomTransaction = null;

                    return true;
                }
                else
                {
                    // Perform the operation
                    TryTransactionProc(currentCustomTransaction.id, recvBufferPtr + readHead, recvBufferPtr + endReadHead, customCommandManagerSession.GetCustomTransactionProcedure(currentCustomTransaction.id, txnManager, scratchBufferManager).Item1);
                }

                currentCustomTransaction = null;
            }
            else if (command == RespCommand.CustomCmd)
            {
                if (currentCustomCommand.NumParams < int.MaxValue && count != currentCustomCommand.NumKeys + currentCustomCommand.NumParams)
                {
                    while (!RespWriteUtils.WriteError($"ERR Invalid number of parameters, expected {currentCustomCommand.NumKeys + currentCustomCommand.NumParams}, actual {count}", ref dcurr, dend))
                        SendAndReset();

                    currentCustomCommand = null;

                    return true;
                }
                else
                {
                    // Perform the operation
                    TryCustomCommand(recvBufferPtr + readHead, recvBufferPtr + endReadHead, currentCustomCommand.GetRespCommand(), currentCustomCommand.expirationTicks, currentCustomCommand.type, ref storageApi);
                }

                currentCustomCommand = null;
            }
            else if (command == RespCommand.CustomObjCmd)
            {
                if (count != currentCustomObjectCommand.NumKeys + currentCustomObjectCommand.NumParams)
                {
                    while (!RespWriteUtils.WriteError($"ERR Invalid number of parameters, expected {currentCustomObjectCommand.NumKeys + currentCustomObjectCommand.NumParams}, actual {count}", ref dcurr, dend))
                        SendAndReset();

                    currentCustomObjectCommand = null;

                    return true;
                }
                else
                {
                    // Perform the operation
                    TryCustomObjectCommand(recvBufferPtr + readHead, recvBufferPtr + endReadHead, currentCustomObjectCommand.GetRespCommand(), currentCustomObjectCommand.subid, currentCustomObjectCommand.type, ref storageApi);
                }

                currentCustomObjectCommand = null;
            }
            else
            {
                ProcessAdminCommands(command, count);
                return true;
            }
            return true;
        }

        Span<byte> GetCommand(out bool success)
        {
            var ptr = recvBufferPtr + readHead;
            var end = recvBufferPtr + bytesRead;

            // Try the command length
            if (!RespReadUtils.ReadUnsignedLengthHeader(out int length, ref ptr, end))
            {
                success = false;
                return default;
            }

            readHead = (int)(ptr - recvBufferPtr);

            // Try to read the command value
            ptr += length;
            if (ptr + 2 > end)
            {
                success = false;
                return default;
            }

            if (*(ushort*)ptr != MemoryMarshal.Read<ushort>("\r\n"u8))
            {
                RespParsingException.ThrowUnexpectedToken(*ptr);
            }

            var result = new Span<byte>(recvBufferPtr + readHead, length);
            readHead += length + 2;
            success = true;

            return result;
        }

        public ArgSlice GetCommandAsArgSlice(out bool success)
        {
            if (bytesRead - readHead < 6)
            {
                success = false;
                return default;
            }

            Debug.Assert(*(recvBufferPtr + readHead) == '$');
            int psize = *(recvBufferPtr + readHead + 1) - '0';
            readHead += 2;
            while (*(recvBufferPtr + readHead) != '\r')
            {
                psize = psize * 10 + *(recvBufferPtr + readHead) - '0';
                if (bytesRead - readHead < 1)
                {
                    success = false;
                    return default;
                }
                readHead++;
            }
            if (bytesRead - readHead < 2 + psize + 2)
            {
                success = false;
                return default;
            }
            Debug.Assert(*(recvBufferPtr + readHead + 1) == '\n');

            var result = new ArgSlice(recvBufferPtr + readHead + 2, psize);
            Debug.Assert(*(recvBufferPtr + readHead + 2 + psize) == '\r');
            Debug.Assert(*(recvBufferPtr + readHead + 2 + psize + 1) == '\n');

            readHead += 2 + psize + 2;
            success = true;
            return result;
        }

        [MethodImpl(MethodImplOptions.AggressiveInlining)]
        private unsafe bool Write(ref Status s, ref byte* dst, int length)
        {
            if (length < 1) return false;
            *dst++ = s.Value;
            return true;
        }

        private static unsafe bool Write(ref SpanByteAndMemory k, ref byte* dst, int length)
        {
            if (k.Length > length) return false;

            var dest = new SpanByte(length, (IntPtr)dst);
            if (k.IsSpanByte)
                k.SpanByte.CopyTo(ref dest);
            else
                k.AsMemoryReadOnlySpan().CopyTo(dest.AsSpan());
            return true;
        }

        [MethodImpl(MethodImplOptions.AggressiveInlining)]
        private unsafe bool Write(int seqNo, ref byte* dst, int length)
        {
            if (length < sizeof(int)) return false;
            *(int*)dst = seqNo;
            dst += sizeof(int);
            return true;
        }

        [MethodImpl(MethodImplOptions.AggressiveInlining)]
        private void SendAndReset()
        {
            byte* d = networkSender.GetResponseObjectHead();
            if ((int)(dcurr - d) > 0)
            {
                Send(d);
                networkSender.GetResponseObject();
                dcurr = networkSender.GetResponseObjectHead();
                dend = networkSender.GetResponseObjectTail();
            }
            else
            {
                // Reaching here means that we retried SendAndReset without the RespWriteUtils.Write*
                // method making any progress. This should only happen when the message being written is
                // too large to fit in the response buffer.
                GarnetException.Throw("Failed to write to response buffer", LogLevel.Critical);
            }
        }

        [MethodImpl(MethodImplOptions.AggressiveInlining)]
        private void SendAndReset(IMemoryOwner<byte> memory, int length)
        {
            // Copy allocated memory to main buffer and send
            fixed (byte* _src = memory.Memory.Span)
            {
                byte* src = _src;
                int bytesLeft = length;

                // Repeat while we have bytes left to write from input Memory to output buffer
                while (bytesLeft > 0)
                {
                    // Compute space left on output buffer
                    int destSpace = (int)(dend - dcurr);

                    // Adjust number of bytes to copy, to MIN(space left on output buffer, bytes left to copy)
                    int toCopy = bytesLeft;
                    if (toCopy > destSpace)
                        toCopy = destSpace;

                    // Copy bytes to output buffer
                    Buffer.MemoryCopy(src, dcurr, destSpace, toCopy);

                    // Move cursor on output buffer and input memory, update bytes left
                    dcurr += toCopy;
                    src += toCopy;
                    bytesLeft -= toCopy;

                    // If output buffer is full, send and reset output buffer. It is okay to leave the
                    // buffer partially full, as ProcessMessage will do a final Send before returning.
                    if (toCopy == destSpace)
                    {
                        Send(networkSender.GetResponseObjectHead());
                        networkSender.GetResponseObject();
                        dcurr = networkSender.GetResponseObjectHead();
                        dend = networkSender.GetResponseObjectTail();
                    }
                }
            }
            memory.Dispose();
        }

        [MethodImpl(MethodImplOptions.AggressiveInlining)]
        private void WriteDirectLarge(ReadOnlySpan<byte> src)
        {
            // Repeat while we have bytes left to write
            while (src.Length > 0)
            {
                // Compute space left on output buffer
                int destSpace = (int)(dend - dcurr);

                // Fast path if there is enough space 
                if (src.Length <= destSpace)
                {
                    src.CopyTo(new Span<byte>(dcurr, src.Length));
                    dcurr += src.Length;
                    break;
                }

                // Adjust number of bytes to copy, to space left on output buffer, then copy
                src.Slice(0, destSpace).CopyTo(new Span<byte>(dcurr, destSpace));
                src = src.Slice(destSpace);

                // Send and reset output buffer
                Send(networkSender.GetResponseObjectHead());
                networkSender.GetResponseObject();
                dcurr = networkSender.GetResponseObjectHead();
                dend = networkSender.GetResponseObjectTail();
            }
        }

        [MethodImpl(MethodImplOptions.AggressiveInlining)]
        private void Send(byte* d)
        {
            // #if DEBUG
            // logger?.LogTrace("SEND: [{send}]", Encoding.UTF8.GetString(new Span<byte>(d, (int)(dcurr - d))).Replace("\n", "|").Replace("\r", ""));
            // Debug.WriteLine($"SEND: [{Encoding.UTF8.GetString(new Span<byte>(d, (int)(dcurr - d))).Replace("\n", "|").Replace("\r", "")}]");
            // #endif

            if ((int)(dcurr - d) > 0)
            {
                // Debug.WriteLine("SEND: [" + Encoding.UTF8.GetString(new Span<byte>(d, (int)(dcurr - d))).Replace("\n", "|").Replace("\r", "!") + "]");
                if (storeWrapper.appendOnlyFile != null && storeWrapper.serverOptions.WaitForCommit)
                {
                    var task = storeWrapper.appendOnlyFile.WaitForCommitAsync();
                    if (!task.IsCompleted) task.AsTask().GetAwaiter().GetResult();
                }
                int sendBytes = (int)(dcurr - d);
                networkSender.SendResponse((int)(d - networkSender.GetResponseObjectHead()), sendBytes);
                sessionMetrics?.incr_total_net_output_bytes((ulong)sendBytes);
            }
        }

        /// <summary>
        /// Debug version - send one byte at a time
        /// </summary>
        private void DebugSend(byte* d)
        {
            // Debug.WriteLine("SEND: [" + Encoding.UTF8.GetString(new Span<byte>(d, (int)(dcurr-d))).Replace("\n", "|").Replace("\r", "") + "]");

            if ((int)(dcurr - d) > 0)
            {
                if (storeWrapper.appendOnlyFile != null && storeWrapper.serverOptions.WaitForCommit)
                {
                    var task = storeWrapper.appendOnlyFile.WaitForCommitAsync();
                    if (!task.IsCompleted) task.AsTask().GetAwaiter().GetResult();
                }
                int sendBytes = (int)(dcurr - d);
                byte[] buffer = new byte[sendBytes];
                fixed (byte* dest = buffer)
                    Buffer.MemoryCopy(d, dest, sendBytes, sendBytes);


                for (int i = 0; i < sendBytes; i++)
                {
                    *d = buffer[i];
                    networkSender.SendResponse((int)(d - networkSender.GetResponseObjectHead()), 1);
                    networkSender.GetResponseObject();
                    d = dcurr = networkSender.GetResponseObjectHead();
                    dend = networkSender.GetResponseObjectTail();
                }

                sessionMetrics?.incr_total_net_output_bytes((ulong)sendBytes);
            }
        }

        /// <summary>
        /// Gets the output object from the SpanByteAndMemory object
        /// </summary>
        /// <param name="output"></param>
        /// <returns></returns>
        private unsafe ObjectOutputHeader ProcessOutputWithHeader(SpanByteAndMemory output)
        {
            ReadOnlySpan<byte> outputSpan;
            ObjectOutputHeader header;

            if (output.IsSpanByte)
            {
                header = *(ObjectOutputHeader*)(output.SpanByte.ToPointer() + output.Length - sizeof(ObjectOutputHeader));

                // Only increment dcurr if the operation was completed
                dcurr += output.Length - sizeof(ObjectOutputHeader);
            }
            else
            {
                outputSpan = output.Memory.Memory.Span;
                fixed (byte* p = outputSpan)
                {
                    header = *(ObjectOutputHeader*)(p + output.Length - sizeof(ObjectOutputHeader));
                }
                SendAndReset(output.Memory, output.Length - sizeof(ObjectOutputHeader));
            }

            return header;
        }
    }
}<|MERGE_RESOLUTION|>--- conflicted
+++ resolved
@@ -573,18 +573,11 @@
                 RespCommand.LREM => ListRemove(count, ref storageApi),
                 RespCommand.RPOPLPUSH => ListRightPopLeftPush(count, ptr, ref storageApi),
                 RespCommand.LMOVE => ListMove(count, ref storageApi),
-<<<<<<< HEAD
-                RespCommand.LSET => ListSet(count, ref storageApi),
-                RespCommand.BLPOP => ListBlockingPop<TGarnetApi>(cmd, count),
-                RespCommand.BRPOP => ListBlockingPop<TGarnetApi>(cmd, count),
-                RespCommand.BLMOVE => ListBlockingMove<TGarnetApi>(cmd, count),
-=======
                 RespCommand.LMPOP => ListPopMultiple(count, ref storageApi),
                 RespCommand.LSET => ListSet(count, ref storageApi),
                 RespCommand.BLPOP => ListBlockingPop(cmd, count),
                 RespCommand.BRPOP => ListBlockingPop(cmd, count),
                 RespCommand.BLMOVE => ListBlockingMove(cmd, count),
->>>>>>> 49f0ef70
                 // Hash Commands
                 RespCommand.HSET => HashSet(cmd, count, ref storageApi),
                 RespCommand.HMSET => HashSet(cmd, count, ref storageApi),
