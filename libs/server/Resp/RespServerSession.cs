--- conflicted
+++ resolved
@@ -652,10 +652,6 @@
             }
             return true;
         }
-
-<<<<<<< HEAD
-        ReadOnlySpan<byte> GetCommand(ReadOnlySpan<byte> bufSpan, out bool success, bool isArray = false)
-=======
         bool DrainCommands(ReadOnlySpan<byte> bufSpan, int count)
         {
             for (var i = 0; i < count; i++)
@@ -667,13 +663,12 @@
         }
 
         Span<byte> GetCommand(ReadOnlySpan<byte> bufSpan, out bool success)
->>>>>>> 78d6ad75
         {
             var ptr = recvBufferPtr + readHead;
             var end = recvBufferPtr + bytesRead;
 
             // Try the command length
-            if (!RespReadUtils.ReadLengthHeader(out int length, ref ptr, end, isArray: isArray))
+            if (!RespReadUtils.ReadLengthHeader(out int length, ref ptr, end))
             {
                 success = false;
                 return default;
