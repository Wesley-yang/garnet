// Copyright (c) Microsoft Corporation.
// Licensed under the MIT license.

using System;
using System.Buffers;
using System.Diagnostics;
using System.Runtime.CompilerServices;
using System.Runtime.InteropServices;
using System.Text;
using Azure.Core;
using Garnet.common;
using Garnet.common.Parsing;
using Garnet.networking;
using Garnet.server.ACL;
using Garnet.server.Auth;
using Microsoft.Extensions.Logging;
using Tsavorite.core;

namespace Garnet.server
{
    using BasicGarnetApi = GarnetApi<BasicContext<SpanByte, SpanByte, SpanByte, SpanByteAndMemory, long, MainStoreFunctions>, BasicContext<byte[], IGarnetObject, SpanByte, GarnetObjectStoreOutput, long, ObjectStoreFunctions>>;
    using LockableGarnetApi = GarnetApi<LockableContext<SpanByte, SpanByte, SpanByte, SpanByteAndMemory, long, MainStoreFunctions>, LockableContext<byte[], IGarnetObject, SpanByte, GarnetObjectStoreOutput, long, ObjectStoreFunctions>>;

    /// <summary>
    /// RESP server session
    /// </summary>
    internal sealed unsafe partial class RespServerSession : ServerSessionBase
    {
        readonly GarnetSessionMetrics sessionMetrics;
        readonly GarnetLatencyMetricsSession LatencyMetrics;

        public GarnetLatencyMetricsSession latencyMetrics => LatencyMetrics;

        /// <summary>
        /// Get a copy of sessionMetrics
        /// </summary>
        public GarnetSessionMetrics GetSessionMetrics => sessionMetrics;

        /// <summary>
        /// Get a copy of latencyMetrics
        /// </summary>
        public GarnetLatencyMetricsSession GetLatencyMetrics() => LatencyMetrics;

        /// <summary>
        /// Reset latencyMetrics for eventType
        /// </summary>
        public void ResetLatencyMetrics(LatencyMetricsType latencyEvent) => latencyMetrics?.Reset(latencyEvent);

        /// <summary>
        /// Reset all latencyMetrics
        /// </summary>
        public void ResetAllLatencyMetrics() => latencyMetrics?.ResetAll();

        readonly StoreWrapper storeWrapper;
        internal readonly TransactionManager txnManager;
        readonly ScratchBufferManager scratchBufferManager;

        GCHandle recvHandle;
        byte* recvBufferPtr;
        int readHead;
        byte* dcurr, dend;
        bool toDispose;

        int opCount;
        public readonly StorageSession storageSession;
        internal BasicGarnetApi basicGarnetApi;
        internal LockableGarnetApi lockableGarnetApi;

        readonly IGarnetAuthenticator _authenticator;

        /// <summary>
        /// The user currently authenticated in this session
        /// </summary>
        User _user = null;

        readonly ILogger logger = null;

        /// <summary>
        /// Clients must enable asking to make node respond to requests on slots that are being imported.
        /// </summary>
        public byte SessionAsking { get; set; }

        // Track whether the incoming network batch had some admin command
        bool hasAdminCommand;

        readonly CustomCommandManagerSession customCommandManagerSession;

        /// <summary>
        /// Cluster session
        /// </summary>
        public readonly IClusterSession clusterSession;

        /// <summary>
        /// Current custom transaction to be executed in the session.
        /// </summary>
        CustomTransaction currentCustomTransaction = null;

        /// <summary>
        /// Current custom command to be executed in the session.
        /// </summary>
        CustomCommand currentCustomCommand = null;

        /// <summary>
        /// Current custom object command to be executed in the session.
        /// </summary>
        CustomObjectCommand currentCustomObjectCommand = null;

        /// <summary>
        /// RESP protocol version (RESP2 is the default)
        /// </summary>
        byte respProtocolVersion = 2;

        /// <summary>
        /// Client name for the session
        /// </summary>
        string clientName = null;

        public RespServerSession(
            INetworkSender networkSender,
            StoreWrapper storeWrapper,
            SubscribeBroker<SpanByte, SpanByte, IKeySerializer<SpanByte>> subscribeBroker)
            : base(networkSender)
        {
            this.customCommandManagerSession = new CustomCommandManagerSession(storeWrapper.customCommandManager);
            this.sessionMetrics = storeWrapper.serverOptions.MetricsSamplingFrequency > 0 ? new GarnetSessionMetrics() : null;
            this.LatencyMetrics = storeWrapper.serverOptions.LatencyMonitor ? new GarnetLatencyMetricsSession(storeWrapper.monitor) : null;
            logger = storeWrapper.sessionLogger != null ? new SessionLogger(storeWrapper.sessionLogger, $"[{storeWrapper.localEndpoint}] [{networkSender?.RemoteEndpointName}] [{GetHashCode():X8}] ") : null;

            logger?.LogDebug("Starting RespServerSession");

            // Initialize session-local scratch buffer of size 64 bytes, used for constructing arguments in GarnetApi
            this.scratchBufferManager = new ScratchBufferManager();

            // Create storage session and API
            this.storageSession = new StorageSession(storeWrapper, scratchBufferManager, sessionMetrics, LatencyMetrics, logger);

            this.basicGarnetApi = new BasicGarnetApi(storageSession, storageSession.basicContext, storageSession.objectStoreBasicContext);
            this.lockableGarnetApi = new LockableGarnetApi(storageSession, storageSession.lockableContext, storageSession.objectStoreLockableContext);

            this.storeWrapper = storeWrapper;
            this.subscribeBroker = subscribeBroker;
            this._authenticator = storeWrapper.serverOptions.AuthSettings?.CreateAuthenticator(this.storeWrapper) ?? new GarnetNoAuthAuthenticator();

            // Associate new session with default user and automatically authenticate, if possible
            this.AuthenticateUser(Encoding.ASCII.GetBytes(this.storeWrapper.accessControlList.GetDefaultUser().Name));

            txnManager = new TransactionManager(this, storageSession, scratchBufferManager, storeWrapper.serverOptions.EnableCluster, logger);
            storageSession.txnManager = txnManager;

            clusterSession = storeWrapper.clusterProvider?.CreateClusterSession(txnManager, this._authenticator, this._user, sessionMetrics, basicGarnetApi, networkSender, logger);
            readHead = 0;
            toDispose = false;
            SessionAsking = 0;

            // Reserve minimum 4 bytes to send pending sequence number as output
            if (this.networkSender != null)
            {
                if (this.networkSender.GetMaxSizeSettings?.MaxOutputSize < sizeof(int))
                    this.networkSender.GetMaxSizeSettings.MaxOutputSize = sizeof(int);
            }
        }

        public override void Dispose()
        {
            logger?.LogDebug("Disposing RespServerSession");

            if (recvBufferPtr != null)
            {
                try { if (recvHandle.IsAllocated) recvHandle.Free(); } catch { }
            }

            if (storeWrapper.serverOptions.MetricsSamplingFrequency > 0 || storeWrapper.serverOptions.LatencyMonitor)
                storeWrapper.monitor.AddMetricsHistory(sessionMetrics, latencyMetrics);

            subscribeBroker?.RemoveSubscription(this);

            // Cancel the async processor, if any
            asyncWaiterCancel?.Cancel();
            asyncWaiter?.Signal();

            storageSession.Dispose();
        }

        public int StoreSessionID => storageSession.SessionID;
        public int ObjectStoreSessionID => storageSession.ObjectStoreSessionID;

        /// <summary>
        /// Tries to authenticate the given username/password and updates the user associated with this server session.
        /// </summary>
        /// <param name="username">Name of the user to authenticate.</param>
        /// <param name="password">Password to authenticate with.</param>
        /// <returns>True if the session has been authenticated successfully, false if the user could not be authenticated.</returns>
        bool AuthenticateUser(ReadOnlySpan<byte> username, ReadOnlySpan<byte> password = default(ReadOnlySpan<byte>))
        {
            // Authenticate user or change to default user if no authentication is supported
            bool success = _authenticator.CanAuthenticate ? _authenticator.Authenticate(password, username) : true;

            if (success)
            {
                // Set authenticated user or fall back to default user, if separate users are not supported
                // NOTE: Currently only GarnetACLAuthenticator supports multiple users
                if (_authenticator is GarnetACLAuthenticator aclAuthenticator)
                {
                    this._user = aclAuthenticator.GetUser();
                }
                else
                {
                    this._user = this.storeWrapper.accessControlList.GetDefaultUser();
                }

                // Propagate authentication to cluster session
                clusterSession?.SetUser(this._user);
            }

            return _authenticator.CanAuthenticate ? success : false;
        }

        public override int TryConsumeMessages(byte* reqBuffer, int bytesReceived)
        {
            bytesRead = bytesReceived;
            if (!txnManager.IsSkippingOperations())
                readHead = 0;
            try
            {
                latencyMetrics?.Start(LatencyMetricsType.NET_RS_LAT);
                clusterSession?.AcquireCurrentEpoch();
                recvBufferPtr = reqBuffer;
                networkSender.EnterAndGetResponseObject(out dcurr, out dend);
                ProcessMessages();
                recvBufferPtr = null;
            }
            catch (RespParsingException ex)
            {
                sessionMetrics?.incr_total_number_resp_server_session_exceptions(1);
                logger.Log(ex.LogLevel, ex, "Aborting open session due to RESP parsing error");

                // Forward parsing error as RESP error
                while (!RespWriteUtils.WriteError($"ERR Protocol Error: {ex.Message}", ref dcurr, dend))
                    SendAndReset();

                // Send message and dispose the network sender to end the session
                if (dcurr > networkSender.GetResponseObjectHead())
                    Send(networkSender.GetResponseObjectHead());
                networkSender.Dispose();
            }
            catch (GarnetException ex)
            {
                sessionMetrics?.incr_total_number_resp_server_session_exceptions(1);
                logger.Log(ex.LogLevel, ex, "ProcessMessages threw a GarnetException:");
                // The session is no longer usable, dispose it
                networkSender.Dispose();
            }
            catch (Exception ex)
            {
                sessionMetrics?.incr_total_number_resp_server_session_exceptions(1);
                logger?.LogCritical(ex, "ProcessMessages threw an exception:");
                // The session is no longer usable, dispose it
                networkSender.Dispose();
            }
            finally
            {
                networkSender.ExitAndReturnResponseObject();
                clusterSession?.ReleaseCurrentEpoch();
            }

            if (txnManager.IsSkippingOperations())
                return 0; // so that network does not try to shift the byte array

            // If server processed input data successfully, update tracked metrics
            if (readHead > 0)
            {
                if (latencyMetrics != null)
                {
                    if (hasAdminCommand)
                    {
                        latencyMetrics.StopAndSwitch(LatencyMetricsType.NET_RS_LAT, LatencyMetricsType.NET_RS_LAT_ADMIN);
                        hasAdminCommand = false;
                    }
                    else
                        latencyMetrics.Stop(LatencyMetricsType.NET_RS_LAT);
                    latencyMetrics.RecordValue(LatencyMetricsType.NET_RS_BYTES, readHead);
                    latencyMetrics.RecordValue(LatencyMetricsType.NET_RS_OPS, opCount);
                    opCount = 0;
                }
                sessionMetrics?.incr_total_net_input_bytes((ulong)readHead);
            }
            return readHead;
        }

        private void ProcessMessages()
        {
            // #if DEBUG
            // logger?.LogTrace("RECV: [{recv}]", Encoding.UTF8.GetString(new Span<byte>(recvBufferPtr, bytesRead)).Replace("\n", "|").Replace("\r", ""));
            // #endif

            var _origReadHead = readHead;

            while (bytesRead - readHead >= 4)
            {
                // NOTE: Possible optimization: Don't parse if only parsing AUTH and not authenticated.
                RespCommand cmd = ParseCommand(out int count, recvBufferPtr + readHead, out bool success);

                var ptr = recvBufferPtr + readHead;

                if (cmd != RespCommand.INVALID)
                {
                    if (txnManager.state != TxnState.None)
                    {
                        if (txnManager.state == TxnState.Running)
                        {
                            success = ProcessBasicCommands(cmd, count, ptr, ref lockableGarnetApi);
                        }
                        else success = cmd switch
                        {
                            RespCommand.EXEC => NetworkEXEC(ptr),
                            RespCommand.MULTI => NetworkMULTI(ptr),
                            RespCommand.DISCARD => NetworkDISCARD(),
                            _ => NetworkSKIP(cmd, count),
                        };
                    }
                    else
                    {
                        success = ProcessBasicCommands(cmd, count, ptr, ref basicGarnetApi);
                    }
                }
                else
                {
                    // Parsing for command name was successful, but the command is unknown
                    if (success)
                    {
                        // Return "Unknown RESP Command" message
                        while (!RespWriteUtils.WriteError(CmdStrings.RESP_ERR_GENERIC_UNK_CMD, ref dcurr, dend))
                            SendAndReset();
                    }
                }
                if (!success) break;
                if (latencyMetrics != null) opCount++;
                if (sessionMetrics != null)
                {
                    sessionMetrics.total_commands_processed++;

                    sessionMetrics.total_write_commands_processed += cmd.OneIfWrite();
                    sessionMetrics.total_read_commands_processed += cmd.OneIfRead();
                }

                _origReadHead = readHead;
                SessionAsking = (byte)(SessionAsking == 0 ? SessionAsking : SessionAsking - 1);
            }
            readHead = _origReadHead;
            if (dcurr > networkSender.GetResponseObjectHead())
            {
                Send(networkSender.GetResponseObjectHead());
                if (toDispose)
                {
                    networkSender.DisposeNetworkSender(true);
                }
            }
        }

        // Make first command in string as uppercase
        private bool MakeUpperCase(byte* ptr)
        {
            byte* tmp = ptr;

            while (tmp < ptr + bytesRead - readHead)
            {
                if (*tmp > 64) // found string
                {
                    bool ret = false;
                    while (*tmp > 64 && *tmp < 123 && tmp < ptr + bytesRead - readHead)
                    {
                        if (*tmp > 96) { ret = true; *tmp -= 32; }
                        tmp++;
                    }
                    return ret;
                }
                tmp++;
            }
            return false;
        }

        [MethodImpl(MethodImplOptions.AggressiveInlining)]
        private bool ProcessBasicCommands<TGarnetApi>(RespCommand cmd, int count, byte* ptr, ref TGarnetApi storageApi)
            where TGarnetApi : IGarnetApi
        {
            ReadOnlySpan<byte> bufSpan = new(ptr, (int)((recvBufferPtr + bytesRead) - ptr));

            // Do ACL validation up front if we don't have to do any additional parsing to do so
            //
            // All commands with sub-commands have to do validation post-parsing
            if (!CheckACLPermissions(cmd, bufSpan, count, out bool success))
            {
                // If we're rejecting a command, we may need to cleanup some ambient state too
                if (cmd == RespCommand.CustomCmd)
                {
                    currentCustomCommand = null;
                }
                else if (cmd == RespCommand.CustomObjCmd)
                {
                    currentCustomObjectCommand = null;
                }
                else if (cmd == RespCommand.CustomTxn)
                {
                    currentCustomTransaction = null;
                }

                return success;
            }

            if (!_authenticator.IsAuthenticated) return ProcessArrayCommands(cmd, count, ref storageApi);

            success = cmd switch
            {
                RespCommand.GET => NetworkGET(ptr, ref storageApi),
                RespCommand.SET => NetworkSET(ptr, ref storageApi),
                RespCommand.SETEX => NetworkSETEX(ptr, false, ref storageApi),
                RespCommand.PSETEX => NetworkSETEX(ptr, true, ref storageApi),
                RespCommand.SETEXNX => NetworkSETEXNX(count, ptr, ref storageApi),
                RespCommand.DEL => NetworkDEL(count, ptr, ref storageApi),
                RespCommand.RENAME => NetworkRENAME(ptr, ref storageApi),
                RespCommand.EXISTS => NetworkEXISTS(count, ptr, ref storageApi),
                RespCommand.EXPIRE => NetworkEXPIRE(count, ptr, RespCommand.EXPIRE, ref storageApi),
                RespCommand.PEXPIRE => NetworkEXPIRE(count, ptr, RespCommand.PEXPIRE, ref storageApi),
                RespCommand.PERSIST => NetworkPERSIST(ptr, ref storageApi),
                RespCommand.GETRANGE => NetworkGetRange(ptr, ref storageApi),
                RespCommand.TTL => NetworkTTL(ptr, RespCommand.TTL, ref storageApi),
                RespCommand.PTTL => NetworkTTL(ptr, RespCommand.PTTL, ref storageApi),
                RespCommand.SETRANGE => NetworkSetRange(ptr, ref storageApi),
                RespCommand.GETDEL => NetworkGETDEL(ptr, ref storageApi),
                RespCommand.APPEND => NetworkAppend(ptr, ref storageApi),
                RespCommand.INCR => NetworkIncrement(ptr, RespCommand.INCR, ref storageApi),
                RespCommand.INCRBY => NetworkIncrement(ptr, RespCommand.INCRBY, ref storageApi),
                RespCommand.DECR => NetworkIncrement(ptr, RespCommand.DECR, ref storageApi),
                RespCommand.DECRBY => NetworkIncrement(ptr, RespCommand.DECRBY, ref storageApi),
                RespCommand.SETBIT => NetworkStringSetBit(ptr, ref storageApi),
                RespCommand.GETBIT => NetworkStringGetBit(ptr, ref storageApi),
                RespCommand.BITCOUNT => NetworkStringBitCount(ptr, count, ref storageApi),
                RespCommand.BITPOS => NetworkStringBitPosition(ptr, count, ref storageApi),
                RespCommand.PUBLISH => NetworkPUBLISH(ptr),
                RespCommand.PING => count == 0 ? NetworkPING() : ProcessArrayCommands(cmd, count, ref storageApi),
                RespCommand.ASKING => NetworkASKING(),
                RespCommand.MULTI => NetworkMULTI(ptr),
                RespCommand.EXEC => NetworkEXEC(ptr),
                RespCommand.UNWATCH => NetworkUNWATCH(),
                RespCommand.DISCARD => NetworkDISCARD(),
                RespCommand.QUIT => NetworkQUIT(),
                RespCommand.RUNTXP => NetworkRUNTXP(count, ptr),
                RespCommand.READONLY => NetworkREADONLY(),
                RespCommand.READWRITE => NetworkREADWRITE(),
                RespCommand.COMMAND => NetworkCOMMAND(bufSpan, count),
                RespCommand.COMMAND_COUNT => NetworkCOMMAND_COUNT(bufSpan, count),
                RespCommand.COMMAND_DOCS => NetworkCOMMAND_DOCS(bufSpan, count),
                RespCommand.COMMAND_INFO => NetworkCOMMAND_INFO(bufSpan, count),

                _ => ProcessArrayCommands(cmd, count, ref storageApi)
            };
            return success;
        }

        private bool ProcessArrayCommands<TGarnetApi>(RespCommand cmd, int count, ref TGarnetApi storageApi)
           where TGarnetApi : IGarnetApi
        {
            // Continue reading from the current read head.
            byte* ptr = recvBufferPtr + readHead;

<<<<<<< HEAD
            if (!_authenticator.IsAuthenticated) return ProcessOtherCommands(cmd, count, ref storageApi);
=======
            // If async mode, we want to make sure all arguments are received up front
            // Otherwise, there might be interleaving of network output between sync
            // ProcessMessages and AsyncProcessor. We protect this with useAsync for now, but
            // this should be the standard approach in future after changing the subsequent
            // logic to avoid re-parsing overheads, and verifying perf impact
            if (useAsync)
            {
                byte* endPtr = ptr;
                for (int i = 0; i < count; i++)
                {
                    if (!RespReadUtils.SkipByteArrayWithLengthHeader(ref endPtr, recvBufferPtr + bytesRead))
                        return false;
                }
            }
            if (!_authenticator.IsAuthenticated) return ProcessOtherCommands(cmd, subcmd, count, ref storageApi);
>>>>>>> 2dff6843

            var success = cmd switch
            {
                RespCommand.MGET => NetworkMGET(count, ptr, ref storageApi),
                RespCommand.MSET => NetworkMSET(count, ptr, ref storageApi),
                RespCommand.MSETNX => NetworkMSETNX(count, ptr, ref storageApi),
                RespCommand.UNLINK => NetworkDEL(count, ptr, ref storageApi),
                RespCommand.SELECT => NetworkSELECT(ptr),
                RespCommand.WATCH => NetworkWATCH(count),
                RespCommand.WATCH_MS => NetworkWATCH_MS(count),
                RespCommand.WATCH_OS => NetworkWATCH_OS(count),
                RespCommand.STRLEN => NetworkSTRLEN(ptr, ref storageApi),
                RespCommand.MODULE => NetworkMODULE(count, ptr, ref storageApi),
                //General key commands
                RespCommand.DBSIZE => NetworkDBSIZE(ptr, ref storageApi),
                RespCommand.KEYS => NetworkKEYS(ptr, ref storageApi),
                RespCommand.SCAN => NetworkSCAN(count, ptr, ref storageApi),
                RespCommand.TYPE => NetworkTYPE(count, ptr, ref storageApi),
                // Pub/sub commands
                RespCommand.SUBSCRIBE => NetworkSUBSCRIBE(count, ptr, dend),
                RespCommand.PSUBSCRIBE => NetworkPSUBSCRIBE(count, ptr, dend),
                RespCommand.UNSUBSCRIBE => NetworkUNSUBSCRIBE(count, ptr, dend),
                RespCommand.PUNSUBSCRIBE => NetworkPUNSUBSCRIBE(count, ptr, dend),
                // Custom Object Commands
                RespCommand.COSCAN => ObjectScan(count, ptr, GarnetObjectType.All, ref storageApi),
                // Sorted Set commands
                RespCommand.ZADD => SortedSetAdd(count, ptr, ref storageApi),
                RespCommand.ZREM => SortedSetRemove(count, ptr, ref storageApi),
                RespCommand.ZCARD => SortedSetLength(count, ptr, ref storageApi),
                RespCommand.ZPOPMAX => SortedSetPop(cmd, count, ptr, ref storageApi),
                RespCommand.ZSCORE => SortedSetScore(count, ptr, ref storageApi),
                RespCommand.ZMSCORE => SortedSetScores(count, ptr, ref storageApi),
                RespCommand.ZCOUNT => SortedSetCount(count, ptr, ref storageApi),
                RespCommand.ZINCRBY => SortedSetIncrement(count, ptr, ref storageApi),
                RespCommand.ZRANK => SortedSetRank(cmd, count, ptr, ref storageApi),
                RespCommand.ZRANGE => SortedSetRange(cmd, count, ptr, ref storageApi),
                RespCommand.ZRANGEBYSCORE => SortedSetRange(cmd, count, ptr, ref storageApi),
                RespCommand.ZREVRANK => SortedSetRank(cmd, count, ptr, ref storageApi),
                RespCommand.ZREMRANGEBYLEX => SortedSetLengthByValue(cmd, count, ptr, ref storageApi),
                RespCommand.ZREMRANGEBYRANK => SortedSetRemoveRange(cmd, count, ptr, ref storageApi),
                RespCommand.ZREMRANGEBYSCORE => SortedSetRemoveRange(cmd, count, ptr, ref storageApi),
                RespCommand.ZLEXCOUNT => SortedSetLengthByValue(cmd, count, ptr, ref storageApi),
                RespCommand.ZPOPMIN => SortedSetPop(cmd, count, ptr, ref storageApi),
                RespCommand.ZRANDMEMBER => SortedSetRandomMember(count, ptr, ref storageApi),
                RespCommand.ZDIFF => SortedSetDifference(count, ptr, ref storageApi),
                RespCommand.ZREVRANGE => SortedSetRange(cmd, count, ptr, ref storageApi),
                RespCommand.ZSCAN => ObjectScan(count, ptr, GarnetObjectType.SortedSet, ref storageApi),
                //SortedSet for Geo Commands
                RespCommand.GEOADD => GeoAdd(count, ptr, ref storageApi),
                RespCommand.GEOHASH => GeoCommands(cmd, count, ptr, ref storageApi),
                RespCommand.GEODIST => GeoCommands(cmd, count, ptr, ref storageApi),
                RespCommand.GEOPOS => GeoCommands(cmd, count, ptr, ref storageApi),
                RespCommand.GEOSEARCH => GeoCommands(cmd, count, ptr, ref storageApi),
                //HLL Commands
                RespCommand.PFADD => HyperLogLogAdd(count, ptr, ref storageApi),
                RespCommand.PFMERGE => HyperLogLogMerge(count, ptr, ref storageApi),
                RespCommand.PFCOUNT => HyperLogLogLength(count, ptr, ref storageApi),
                //Bitmap Commands
                RespCommand.BITOP_AND => NetworkStringBitOperation(count, ptr, BitmapOperation.AND, ref storageApi),
                RespCommand.BITOP_OR => NetworkStringBitOperation(count, ptr, BitmapOperation.OR, ref storageApi),
                RespCommand.BITOP_XOR => NetworkStringBitOperation(count, ptr, BitmapOperation.XOR, ref storageApi),
                RespCommand.BITOP_NOT => NetworkStringBitOperation(count, ptr, BitmapOperation.NOT, ref storageApi),
                RespCommand.BITFIELD => StringBitField(count, ptr, ref storageApi),
                RespCommand.BITFIELD_RO => StringBitFieldReadOnly(count, ptr, ref storageApi),
                // List Commands
                RespCommand.LPUSH => ListPush(cmd, count, ptr, ref storageApi),
                RespCommand.LPUSHX => ListPush(cmd, count, ptr, ref storageApi),
                RespCommand.LPOP => ListPop(cmd, count, ptr, ref storageApi),
                RespCommand.RPUSH => ListPush(cmd, count, ptr, ref storageApi),
                RespCommand.RPUSHX => ListPush(cmd, count, ptr, ref storageApi),
                RespCommand.RPOP => ListPop(cmd, count, ptr, ref storageApi),
                RespCommand.LLEN => ListLength(count, ptr, ref storageApi),
                RespCommand.LTRIM => ListTrim(count, ptr, ref storageApi),
                RespCommand.LRANGE => ListRange(count, ptr, ref storageApi),
                RespCommand.LINDEX => ListIndex(count, ptr, ref storageApi),
                RespCommand.LINSERT => ListInsert(count, ptr, ref storageApi),
                RespCommand.LREM => ListRemove(count, ptr, ref storageApi),
                RespCommand.RPOPLPUSH => ListRightPopLeftPush(count, ptr, ref storageApi),
                RespCommand.LMOVE => ListMove(count, ptr, ref storageApi),
                RespCommand.LSET => ListSet(count, ptr, ref storageApi),
                // Hash Commands
                RespCommand.HSET => HashSet(cmd, count, ptr, ref storageApi),
                RespCommand.HMSET => HashSet(cmd, count, ptr, ref storageApi),
                RespCommand.HGET => HashGet(cmd, count, ptr, ref storageApi),
                RespCommand.HMGET => HashGet(cmd, count, ptr, ref storageApi),
                RespCommand.HGETALL => HashGet(cmd, count, ptr, ref storageApi),
                RespCommand.HDEL => HashDelete(count, ptr, ref storageApi),
                RespCommand.HLEN => HashLength(count, ptr, ref storageApi),
                RespCommand.HSTRLEN => HashStrLength(count, ptr, ref storageApi),
                RespCommand.HEXISTS => HashExists(count, ptr, ref storageApi),
                RespCommand.HKEYS => HashKeys(cmd, count, ptr, ref storageApi),
                RespCommand.HVALS => HashKeys(cmd, count, ptr, ref storageApi),
                RespCommand.HINCRBY => HashIncrement(cmd, count, ptr, ref storageApi),
                RespCommand.HINCRBYFLOAT => HashIncrement(cmd, count, ptr, ref storageApi),
                RespCommand.HSETNX => HashSet(cmd, count, ptr, ref storageApi),
                RespCommand.HRANDFIELD => HashGet(cmd, count, ptr, ref storageApi),
                RespCommand.HSCAN => ObjectScan(count, ptr, GarnetObjectType.Hash, ref storageApi),
                // Set Commands
                RespCommand.SADD => SetAdd(count, ptr, ref storageApi),
                RespCommand.SMEMBERS => SetMembers(count, ptr, ref storageApi),
                RespCommand.SISMEMBER => SetIsMember(count, ptr, ref storageApi),
                RespCommand.SREM => SetRemove(count, ptr, ref storageApi),
                RespCommand.SCARD => SetLength(count, ptr, ref storageApi),
                RespCommand.SPOP => SetPop(count, ptr, ref storageApi),
                RespCommand.SRANDMEMBER => SetRandomMember(count, ptr, ref storageApi),
                RespCommand.SSCAN => ObjectScan(count, ptr, GarnetObjectType.Set, ref storageApi),
                RespCommand.SMOVE => SetMove(count, ptr, ref storageApi),
                RespCommand.SINTER => SetIntersect(count, ptr, ref storageApi),
                RespCommand.SINTERSTORE => SetIntersectStore(count, ptr, ref storageApi),
                RespCommand.SUNION => SetUnion(count, ptr, ref storageApi),
                RespCommand.SUNIONSTORE => SetUnionStore(count, ptr, ref storageApi),
                RespCommand.SDIFF => SetDiff(count, ptr, ref storageApi),
                RespCommand.SDIFFSTORE => SetDiffStore(count, ptr, ref storageApi),
                _ => ProcessOtherCommands(cmd, count, ref storageApi)
            };
            return success;
        }

        private bool ProcessOtherCommands<TGarnetApi>(RespCommand command, int count, ref TGarnetApi storageApi)
            where TGarnetApi : IGarnetApi
        {
            ReadOnlySpan<byte> bufSpan = new(recvBufferPtr, bytesRead);

            if (!_authenticator.IsAuthenticated) return ProcessAdminCommands(command, bufSpan, count, ref storageApi);

            if (command == RespCommand.CLIENT)
            {
                for (int i = 0; i < count; i++)
                {
                    GetCommand(bufSpan, out bool success1);
                    if (!success1) return false;
                }

                while (!RespWriteUtils.WriteDirect(CmdStrings.RESP_OK, ref dcurr, dend))
                    SendAndReset();
            }
            else if (command == RespCommand.SUBSCRIBE)
            {
                for (int i = 0; i < count; i++)
                {
                    GetCommand(bufSpan, out bool success1);
                    if (!success1) return false;
                }
                while (!RespWriteUtils.WriteInteger(1, ref dcurr, dend))
                    SendAndReset();
            }
            else if (command == RespCommand.RUNTXP)
            {
                byte* ptr = recvBufferPtr + readHead;
                return NetworkRUNTXP(count, ptr);
            }
            else if (command == RespCommand.CustomTxn)
            {
                byte* ptr = recvBufferPtr + readHead;
                for (int i = 0; i < count; i++)
                {
                    GetCommand(bufSpan, out bool success1);
                    if (!success1) return false;
                }

                if (currentCustomTransaction.NumParams < int.MaxValue && count != currentCustomTransaction.NumParams)
                {
                    while (!RespWriteUtils.WriteError($"ERR Invalid number of parameters to stored proc {currentCustomTransaction.nameStr}, expected {currentCustomTransaction.NumParams}, actual {count}", ref dcurr, dend))
                        SendAndReset();

                    currentCustomTransaction = null;

                    return true;
                }
                else
                {
                    // Perform the operation
                    TryTransactionProc(currentCustomTransaction.id, ptr, recvBufferPtr + readHead, customCommandManagerSession.GetCustomTransactionProcedure(currentCustomTransaction.id, txnManager, scratchBufferManager).Item1);
                }

                currentCustomTransaction = null;
            }
            else if (command == RespCommand.CustomCmd)
            {
                byte* ptr = recvBufferPtr + readHead;
                for (int i = 0; i < count; i++)
                {
                    GetCommand(bufSpan, out bool success1);
                    if (!success1) return false;
                }

                if (count != currentCustomCommand.NumKeys + currentCustomCommand.NumParams)
                {
                    while (!RespWriteUtils.WriteError($"ERR Invalid number of parameters, expected {currentCustomCommand.NumKeys + currentCustomCommand.NumParams}, actual {count}", ref dcurr, dend))
                        SendAndReset();

                    currentCustomCommand = null;

                    return true;
                }
                else
                {
                    // Perform the operation
                    TryCustomCommand(ptr, recvBufferPtr + readHead, currentCustomCommand.GetRespCommand(), currentCustomCommand.expirationTicks, currentCustomCommand.type, ref storageApi);
                }

                currentCustomCommand = null;
            }
            else if (command == RespCommand.CustomObjCmd)
            {
                byte* ptr = recvBufferPtr + readHead;
                for (int i = 0; i < count; i++)
                {
                    GetCommand(bufSpan, out bool success1);
                    if (!success1) return false;
                }

                if (count != currentCustomObjectCommand.NumKeys + currentCustomObjectCommand.NumParams)
                {
                    while (!RespWriteUtils.WriteError($"ERR Invalid number of parameters, expected {currentCustomObjectCommand.NumKeys + currentCustomObjectCommand.NumParams}, actual {count}", ref dcurr, dend))
                        SendAndReset();

                    currentCustomObjectCommand = null;

                    return true;
                }
                else
                {
                    // Perform the operation
                    TryCustomObjectCommand(ptr, recvBufferPtr + readHead, currentCustomObjectCommand.GetRespCommand(), currentCustomObjectCommand.subid, currentCustomObjectCommand.type, ref storageApi);
                }

                currentCustomObjectCommand = null;
            }

            else
            {
                return ProcessAdminCommands(command, bufSpan, count, ref storageApi);
            }
            return true;
        }
        bool DrainCommands(ReadOnlySpan<byte> bufSpan, int count)
        {
            for (var i = 0; i < count; i++)
            {
                GetCommand(bufSpan, out bool success1);
                if (!success1) return false;
            }
            return true;
        }

        Span<byte> GetCommand(ReadOnlySpan<byte> bufSpan, out bool success)
        {
            var ptr = recvBufferPtr + readHead;
            var end = recvBufferPtr + bytesRead;

            // Try the command length
            if (!RespReadUtils.ReadLengthHeader(out int length, ref ptr, end))
            {
                success = false;
                return default;
            }

            readHead = (int)(ptr - recvBufferPtr);

            // Try to read the command value
            ptr += length;
            if (ptr + 2 > end)
            {
                success = false;
                return default;
            }

            if (*(ushort*)ptr != MemoryMarshal.Read<ushort>("\r\n"u8))
            {
                RespParsingException.ThrowUnexpectedToken(*ptr);
            }

            var result = new Span<byte>(recvBufferPtr + readHead, length);
            readHead += length + 2;
            success = true;

            return result;
        }

        public ArgSlice GetCommandAsArgSlice(out bool success)
        {
            if (bytesRead - readHead < 6)
            {
                success = false;
                return default;
            }

            Debug.Assert(*(recvBufferPtr + readHead) == '$');
            int psize = *(recvBufferPtr + readHead + 1) - '0';
            readHead += 2;
            while (*(recvBufferPtr + readHead) != '\r')
            {
                psize = psize * 10 + *(recvBufferPtr + readHead) - '0';
                if (bytesRead - readHead < 1)
                {
                    success = false;
                    return default;
                }
                readHead++;
            }
            if (bytesRead - readHead < 2 + psize + 2)
            {
                success = false;
                return default;
            }
            Debug.Assert(*(recvBufferPtr + readHead + 1) == '\n');

            var result = new ArgSlice(recvBufferPtr + readHead + 2, psize);
            Debug.Assert(*(recvBufferPtr + readHead + 2 + psize) == '\r');
            Debug.Assert(*(recvBufferPtr + readHead + 2 + psize + 1) == '\n');

            readHead += 2 + psize + 2;
            success = true;
            return result;
        }

        [MethodImpl(MethodImplOptions.AggressiveInlining)]
        private unsafe bool Write(ref Status s, ref byte* dst, int length)
        {
            if (length < 1) return false;
            *dst++ = s.Value;
            return true;
        }

        private static unsafe bool Write(ref SpanByteAndMemory k, ref byte* dst, int length)
        {
            if (k.Length > length) return false;

            var dest = new SpanByte(length, (IntPtr)dst);
            if (k.IsSpanByte)
                k.SpanByte.CopyTo(ref dest);
            else
                k.AsMemoryReadOnlySpan().CopyTo(dest.AsSpan());
            return true;
        }

        [MethodImpl(MethodImplOptions.AggressiveInlining)]
        private unsafe bool Write(int seqNo, ref byte* dst, int length)
        {
            if (length < sizeof(int)) return false;
            *(int*)dst = seqNo;
            dst += sizeof(int);
            return true;
        }

        [MethodImpl(MethodImplOptions.AggressiveInlining)]
        private void SendAndReset()
        {
            byte* d = networkSender.GetResponseObjectHead();
            if ((int)(dcurr - d) > 0)
            {
                Send(d);
                networkSender.GetResponseObject();
                dcurr = networkSender.GetResponseObjectHead();
                dend = networkSender.GetResponseObjectTail();
            }
            else
            {
                // Reaching here means that we retried SendAndReset without the RespWriteUtils.Write*
                // method making any progress. This should only happen when the message being written is
                // too large to fit in the response buffer.
                GarnetException.Throw("Failed to write to response buffer", LogLevel.Critical);
            }
        }

        [MethodImpl(MethodImplOptions.AggressiveInlining)]
        private void SendAndReset(IMemoryOwner<byte> memory, int length)
        {
            // Copy allocated memory to main buffer and send
            fixed (byte* _src = memory.Memory.Span)
            {
                byte* src = _src;
                int bytesLeft = length;

                // Repeat while we have bytes left to write from input Memory to output buffer
                while (bytesLeft > 0)
                {
                    // Compute space left on output buffer
                    int destSpace = (int)(dend - dcurr);

                    // Adjust number of bytes to copy, to MIN(space left on output buffer, bytes left to copy)
                    int toCopy = bytesLeft;
                    if (toCopy > destSpace)
                        toCopy = destSpace;

                    // Copy bytes to output buffer
                    Buffer.MemoryCopy(src, dcurr, destSpace, toCopy);

                    // Move cursor on output buffer and input memory, update bytes left
                    dcurr += toCopy;
                    src += toCopy;
                    bytesLeft -= toCopy;

                    // If output buffer is full, send and reset output buffer. It is okay to leave the
                    // buffer partially full, as ProcessMessage will do a final Send before returning.
                    if (toCopy == destSpace)
                    {
                        Send(networkSender.GetResponseObjectHead());
                        networkSender.GetResponseObject();
                        dcurr = networkSender.GetResponseObjectHead();
                        dend = networkSender.GetResponseObjectTail();
                    }
                }
            }
            memory.Dispose();
        }

        [MethodImpl(MethodImplOptions.AggressiveInlining)]
        private void WriteDirectLarge(ReadOnlySpan<byte> src)
        {
            // Repeat while we have bytes left to write
            while (src.Length > 0)
            {
                // Compute space left on output buffer
                int destSpace = (int)(dend - dcurr);

                // Fast path if there is enough space 
                if (src.Length <= destSpace)
                {
                    src.CopyTo(new Span<byte>(dcurr, src.Length));
                    dcurr += src.Length;
                    break;
                }

                // Adjust number of bytes to copy, to space left on output buffer, then copy
                src.Slice(0, destSpace).CopyTo(new Span<byte>(dcurr, destSpace));
                src = src.Slice(destSpace);

                // Send and reset output buffer
                Send(networkSender.GetResponseObjectHead());
                networkSender.GetResponseObject();
                dcurr = networkSender.GetResponseObjectHead();
                dend = networkSender.GetResponseObjectTail();
            }
        }

        [MethodImpl(MethodImplOptions.AggressiveInlining)]
        private void Send(byte* d)
        {
            // #if DEBUG
            // logger?.LogTrace("SEND: [{send}]", Encoding.UTF8.GetString(new Span<byte>(d, (int)(dcurr - d))).Replace("\n", "|").Replace("\r", ""));
            // #endif

            if ((int)(dcurr - d) > 0)
            {
                // Debug.WriteLine("SEND: [" + Encoding.UTF8.GetString(new Span<byte>(d, (int)(dcurr - d))).Replace("\n", "|").Replace("\r", "!") + "]");
                if (storeWrapper.appendOnlyFile != null && storeWrapper.serverOptions.WaitForCommit)
                {
                    var task = storeWrapper.appendOnlyFile.WaitForCommitAsync();
                    if (!task.IsCompleted) task.AsTask().GetAwaiter().GetResult();
                }
                int sendBytes = (int)(dcurr - d);
                networkSender.SendResponse((int)(d - networkSender.GetResponseObjectHead()), sendBytes);
                sessionMetrics?.incr_total_net_output_bytes((ulong)sendBytes);
            }
        }

        /// <summary>
        /// Debug version - send one byte at a time
        /// </summary>
        private void DebugSend(byte* d)
        {
            // Debug.WriteLine("SEND: [" + Encoding.UTF8.GetString(new Span<byte>(d, (int)(dcurr-d))).Replace("\n", "|").Replace("\r", "") + "]");

            if ((int)(dcurr - d) > 0)
            {
                if (storeWrapper.appendOnlyFile != null && storeWrapper.serverOptions.WaitForCommit)
                {
                    var task = storeWrapper.appendOnlyFile.WaitForCommitAsync();
                    if (!task.IsCompleted) task.AsTask().GetAwaiter().GetResult();
                }
                int sendBytes = (int)(dcurr - d);
                byte[] buffer = new byte[sendBytes];
                fixed (byte* dest = buffer)
                    Buffer.MemoryCopy(d, dest, sendBytes, sendBytes);


                for (int i = 0; i < sendBytes; i++)
                {
                    *d = buffer[i];
                    networkSender.SendResponse((int)(d - networkSender.GetResponseObjectHead()), 1);
                    networkSender.GetResponseObject();
                    d = dcurr = networkSender.GetResponseObjectHead();
                    dend = networkSender.GetResponseObjectTail();
                }

                sessionMetrics?.incr_total_net_output_bytes((ulong)sendBytes);
            }
        }

        /// <summary>
        /// Gets the output object from the SpanByteAndMemory object
        /// </summary>
        /// <param name="output"></param>
        /// <returns></returns>
        private unsafe ObjectOutputHeader ProcessOutputWithHeader(SpanByteAndMemory output)
        {
            ReadOnlySpan<byte> outputSpan;
            ObjectOutputHeader header;

            if (output.IsSpanByte)
            {
                header = *(ObjectOutputHeader*)(output.SpanByte.ToPointer() + output.Length - sizeof(ObjectOutputHeader));

                // Only increment dcurr if the operation was completed
                dcurr += output.Length - sizeof(ObjectOutputHeader);
            }
            else
            {
                outputSpan = output.Memory.Memory.Span;
                fixed (byte* p = outputSpan)
                {
                    header = *(ObjectOutputHeader*)(p + output.Length - sizeof(ObjectOutputHeader));
                }
                SendAndReset(output.Memory, output.Length - sizeof(ObjectOutputHeader));
            }

            return header;
        }

        /// <summary>
        /// This method is used to verify slot ownership for provided key.
        /// On error this method writes to response buffer but does not drain recv buffer (caller is responsible for draining).
        /// </summary>
        /// <param name="key">Key bytes</param>
        /// <param name="readOnly">Whether caller is going to perform a readonly or read/write operation.</param>
        /// <returns>True when ownernship is verified, false otherwise</returns>
        bool NetworkSingleKeySlotVerify(byte[] key, bool readOnly)
            => clusterSession != null && clusterSession.NetworkSingleKeySlotVerify(key, readOnly, SessionAsking, ref dcurr, ref dend);

        /// <summary>
        /// This method is used to verify slot ownership for provided key sequence.
        /// On error this method writes to response buffer but does not drain recv buffer (caller is responsible for draining).
        /// </summary>
        /// <param name="keyPtr">Pointer to key bytes</param>
        /// <param name="readOnly">Whether caller is going to perform a readonly or read/write operation</param>
        /// <returns>True when ownernship is verified, false otherwise</returns>
        bool NetworkSingleKeySlotVerify(byte* keyPtr, int ksize, bool readOnly)
            => clusterSession != null && clusterSession.NetworkSingleKeySlotVerify(new ArgSlice(keyPtr, ksize), readOnly, SessionAsking, ref dcurr, ref dend);

        /// <summary>
        /// This method is used to verify slot ownership for provided sequence of keys.
        /// On error this method writes to response buffer and drains recv buffer.
        /// </summary>
        /// <param name="keyCount">Number of keys</param>
        /// <param name="ptr">Starting poistion of RESP formatted key sequence</param>
        /// <param name="interleavedKeys">Whether the sequence of keys are interleaved (e.g. MSET [key1] [value1] [key2] [value2]...) or non-interleaved (e.g. MGET [key1] [key2] [key3])</param>
        /// <param name="readOnly">Whether caller is going to perform a readonly or read/write operation</param>
        /// <param name="retVal">Used to indicate if parsing succeeded or failed due to lack of expected data</param>
        /// <returns>True when ownernship is verified, false otherwise</returns>
        bool NetworkArraySlotVerify(int keyCount, byte* ptr, bool interleavedKeys, bool readOnly, out bool retVal)
        {
            retVal = false;
            if (clusterSession != null && clusterSession.NetworkArraySlotVerify(keyCount, ref ptr, recvBufferPtr + bytesRead, interleavedKeys, readOnly, SessionAsking, ref dcurr, ref dend, out retVal))
            {
                readHead = (int)(ptr - recvBufferPtr);
                return true;
            }
            return false;
        }

        /// <summary>
        /// This method is used to verify slot ownership for provided array of key argslices.
        /// </summary>
        /// <param name="keys">Array of key ArgSlice</param>
        /// <param name="readOnly">Whether caller is going to perform a readonly or read/write operation</param>
        /// <param name="count">Key count if different than keys array length</param>
        /// <returns>True when ownernship is verified, false otherwise</returns>
        bool NetworkKeyArraySlotVerify(ref ArgSlice[] keys, bool readOnly, int count = -1)
            => clusterSession != null && clusterSession.NetworkKeyArraySlotVerify(ref keys, readOnly, SessionAsking, ref dcurr, ref dend, count);
    }
}<|MERGE_RESOLUTION|>--- conflicted
+++ resolved
@@ -7,7 +7,6 @@
 using System.Runtime.CompilerServices;
 using System.Runtime.InteropServices;
 using System.Text;
-using Azure.Core;
 using Garnet.common;
 using Garnet.common.Parsing;
 using Garnet.networking;
@@ -463,9 +462,6 @@
             // Continue reading from the current read head.
             byte* ptr = recvBufferPtr + readHead;
 
-<<<<<<< HEAD
-            if (!_authenticator.IsAuthenticated) return ProcessOtherCommands(cmd, count, ref storageApi);
-=======
             // If async mode, we want to make sure all arguments are received up front
             // Otherwise, there might be interleaving of network output between sync
             // ProcessMessages and AsyncProcessor. We protect this with useAsync for now, but
@@ -480,8 +476,8 @@
                         return false;
                 }
             }
-            if (!_authenticator.IsAuthenticated) return ProcessOtherCommands(cmd, subcmd, count, ref storageApi);
->>>>>>> 2dff6843
+
+            if (!_authenticator.IsAuthenticated) return ProcessOtherCommands(cmd, count, ref storageApi);
 
             var success = cmd switch
             {
