// Copyright (c) Microsoft Corporation.
// Licensed under the MIT license.

using System;
using System.Diagnostics;
using System.Runtime.CompilerServices;
using Garnet.common;
using Tsavorite.core;

namespace Garnet.server
{

    /// <summary>
    /// Server session for RESP protocol - basic commands are in this file
    /// </summary>
    internal sealed unsafe partial class RespServerSession : ServerSessionBase
    {
        private bool TryTransactionProc(byte id, byte* ptr, byte* end, CustomTransactionProcedure proc)
        {
            // Define output
            var output = new MemoryResult<byte>(null, 0);

            // Run procedure
            Debug.Assert(txnManager.state == TxnState.None);

            latencyMetrics?.Start(LatencyMetricsType.TX_PROC_LAT);
            var input = new ArgSlice(ptr, (int)(end - ptr));

            if (txnManager.RunTransactionProc(id, input, proc, ref output))
            {
                // Write output to wire
                if (output.MemoryOwner != null)
                    SendAndReset(output.MemoryOwner, output.Length);
                else
                    while (!RespWriteUtils.WriteDirect(CmdStrings.RESP_OK, ref dcurr, dend))
                        SendAndReset();
            }
            else
            {
                // Write output to wire
                if (output.MemoryOwner != null)
                    SendAndReset(output.MemoryOwner, output.Length);
                else
                    while (!RespWriteUtils.WriteError($"ERR Transaction failed.", ref dcurr, dend))
                        SendAndReset();
            }
            latencyMetrics?.Stop(LatencyMetricsType.TX_PROC_LAT);

            return true;
        }

        public bool RunTransactionProc(byte id, ArgSlice input, ref MemoryResult<byte> output)
        {
            var proc = customCommandManagerSession
                .GetCustomTransactionProcedure(id, txnManager, scratchBufferManager).Item1;
            return txnManager.RunTransactionProc(id, input, proc, ref output);

        }

        /// <summary>
        /// Custom command
        /// </summary>
        private bool TryCustomCommand<TGarnetApi>(byte* ptr, byte* end, RespCommand cmd, long expirationTicks, CommandType type, ref TGarnetApi storageApi)
            where TGarnetApi : IGarnetAdvancedApi
        {
            var sbKey = parseState.GetArgSliceByRef(0).SpanByte;
            var keyPtr = sbKey.ToPointer();
            var kSize = sbKey.Length;

            ptr = keyPtr + kSize + 2;

            var metadataSize = 8;
            if (expirationTicks == 0) metadataSize = 0;

            // Move key back if needed
            if (metadataSize > 0)
            {
                Buffer.MemoryCopy(keyPtr, keyPtr - metadataSize, kSize, kSize);
                keyPtr -= metadataSize;
            }

            // write key header size
            keyPtr -= sizeof(int);
            *(int*)keyPtr = kSize;

            var inputPtr = ptr;
            var iSize = (int)(end - ptr);

            inputPtr -= RespInputHeader.Size; // input header
            inputPtr -= metadataSize; // metadata header

            var input = new SpanByte(metadataSize + RespInputHeader.Size + iSize, (nint)inputPtr);

            ((RespInputHeader*)(inputPtr + metadataSize))->cmd = cmd;
            ((RespInputHeader*)(inputPtr + metadataSize))->flags = 0;

            if (expirationTicks == -1)
                input.ExtraMetadata = expirationTicks;
            else if (expirationTicks > 0)
                input.ExtraMetadata = DateTimeOffset.UtcNow.Ticks + expirationTicks;

            var output = new SpanByteAndMemory(null);
            GarnetStatus status;
            if (type == CommandType.ReadModifyWrite)
            {
                status = storageApi.RMW_MainStore(ref Unsafe.AsRef<SpanByte>(keyPtr), ref input, ref output);
                Debug.Assert(!output.IsSpanByte);

                if (output.Memory != null)
                    SendAndReset(output.Memory, output.Length);
                else
                    while (!RespWriteUtils.WriteDirect(CmdStrings.RESP_OK, ref dcurr, dend))
                        SendAndReset();
            }
            else
            {
                status = storageApi.Read_MainStore(ref Unsafe.AsRef<SpanByte>(keyPtr), ref input, ref output);
                Debug.Assert(!output.IsSpanByte);

                if (status == GarnetStatus.OK)
                {
                    if (output.Memory != null)
                        SendAndReset(output.Memory, output.Length);
                    else
                        while (!RespWriteUtils.WriteDirect(CmdStrings.RESP_OK, ref dcurr, dend))
                            SendAndReset();
                }
                else
                {
                    Debug.Assert(output.Memory == null);
                    while (!RespWriteUtils.WriteDirect(CmdStrings.RESP_ERRNOTFOUND, ref dcurr, dend))
                        SendAndReset();
                }
            }

            return true;
        }

        /// <summary>
        /// Custom object command
        /// </summary>
        private bool TryCustomObjectCommand<TGarnetApi>(byte* ptr, byte* end, RespCommand cmd, byte subid, CommandType type, ref TGarnetApi storageApi)
            where TGarnetApi : IGarnetAdvancedApi
        {
            var sbKey = parseState.GetArgSliceByRef(0).SpanByte;
            var keyBytes = sbKey.ToByteArray();

            ptr = sbKey.ToPointer() + sbKey.Length + 2;

<<<<<<< HEAD
            // Prepare input
            var input = new ObjectInput
            {
                header = new RespInputHeader
                {
                    cmd = cmd,
                    SubId = subid
                },
                payload = new ArgSlice(ptr, (int)(recvBufferPtr + bytesRead - ptr)),
            };
=======
            var inputPtr = ptr;
            var iSize = (int)(end - ptr);

            inputPtr -= sizeof(int);
            inputPtr -= RespInputHeader.Size;

            var savedData1 = *(int*)inputPtr;
            *(int*)inputPtr = RespInputHeader.Size + iSize;

            var savedData2 = *(RespInputHeader*)(inputPtr + sizeof(int));
            ((RespInputHeader*)(inputPtr + sizeof(int)))->cmd = cmd;
            ((RespInputHeader*)(inputPtr + sizeof(int)))->SubId = subid;
>>>>>>> cab7e2b0

            var output = new GarnetObjectStoreOutput { spanByteAndMemory = new SpanByteAndMemory(null) };

            GarnetStatus status;

            if (type == CommandType.ReadModifyWrite)
            {
                status = storageApi.RMW_ObjectStore(ref keyBytes, ref input, ref output);
                Debug.Assert(!output.spanByteAndMemory.IsSpanByte);

                switch (status)
                {
                    case GarnetStatus.WRONGTYPE:
                        while (!RespWriteUtils.WriteError(CmdStrings.RESP_ERR_WRONG_TYPE, ref dcurr, dend))
                            SendAndReset();
                        break;
                    default:
                        if (output.spanByteAndMemory.Memory != null)
                            SendAndReset(output.spanByteAndMemory.Memory, output.spanByteAndMemory.Length);
                        else
                            while (!RespWriteUtils.WriteDirect(CmdStrings.RESP_OK, ref dcurr, dend))
                                SendAndReset();
                        break;
                }
            }
            else
            {
                status = storageApi.Read_ObjectStore(ref keyBytes, ref input, ref output);
                Debug.Assert(!output.spanByteAndMemory.IsSpanByte);

                switch (status)
                {
                    case GarnetStatus.OK:
                        if (output.spanByteAndMemory.Memory != null)
                            SendAndReset(output.spanByteAndMemory.Memory, output.spanByteAndMemory.Length);
                        else
                            while (!RespWriteUtils.WriteDirect(CmdStrings.RESP_OK, ref dcurr, dend))
                                SendAndReset();
                        break;
                    case GarnetStatus.NOTFOUND:
                        Debug.Assert(output.spanByteAndMemory.Memory == null);
                        while (!RespWriteUtils.WriteDirect(CmdStrings.RESP_ERRNOTFOUND, ref dcurr, dend))
                            SendAndReset();
                        break;
                    case GarnetStatus.WRONGTYPE:
                        while (!RespWriteUtils.WriteError(CmdStrings.RESP_ERR_WRONG_TYPE, ref dcurr, dend))
                            SendAndReset();
                        break;
                }
            }

            *(int*)inputPtr = savedData1;
            *(RespInputHeader*)(inputPtr + sizeof(int)) = savedData2;

            return true;
        }
    }
}<|MERGE_RESOLUTION|>--- conflicted
+++ resolved
@@ -147,7 +147,6 @@
 
             ptr = sbKey.ToPointer() + sbKey.Length + 2;
 
-<<<<<<< HEAD
             // Prepare input
             var input = new ObjectInput
             {
@@ -158,20 +157,6 @@
                 },
                 payload = new ArgSlice(ptr, (int)(recvBufferPtr + bytesRead - ptr)),
             };
-=======
-            var inputPtr = ptr;
-            var iSize = (int)(end - ptr);
-
-            inputPtr -= sizeof(int);
-            inputPtr -= RespInputHeader.Size;
-
-            var savedData1 = *(int*)inputPtr;
-            *(int*)inputPtr = RespInputHeader.Size + iSize;
-
-            var savedData2 = *(RespInputHeader*)(inputPtr + sizeof(int));
-            ((RespInputHeader*)(inputPtr + sizeof(int)))->cmd = cmd;
-            ((RespInputHeader*)(inputPtr + sizeof(int)))->SubId = subid;
->>>>>>> cab7e2b0
 
             var output = new GarnetObjectStoreOutput { spanByteAndMemory = new SpanByteAndMemory(null) };
 
@@ -223,9 +208,6 @@
                 }
             }
 
-            *(int*)inputPtr = savedData1;
-            *(RespInputHeader*)(inputPtr + sizeof(int)) = savedData2;
-
             return true;
         }
     }
