--- conflicted
+++ resolved
@@ -325,18 +325,12 @@
         /// <param name="objectStoreContext"></param>
         /// <returns></returns>
         public GarnetStatus ListPush<TObjectContext>(byte[] key, ArgSlice input, out ObjectOutputHeader output, ref TObjectContext objectStoreContext)
-<<<<<<< HEAD
-            where TObjectContext : ITsavoriteContext<byte[], IGarnetObject, SpanByte, GarnetObjectStoreOutput, long>
-        {
-
+            where TObjectContext : ITsavoriteContext<byte[], IGarnetObject, SpanByte, GarnetObjectStoreOutput, long, ObjectStoreFunctions>
+        {
             var status = RMWObjectStoreOperation(key, input, out output, ref objectStoreContext);
             itemBroker.HandleCollectionUpdate(key);
             return status;
         }
-=======
-            where TObjectContext : ITsavoriteContext<byte[], IGarnetObject, SpanByte, GarnetObjectStoreOutput, long, ObjectStoreFunctions>
-            => RMWObjectStoreOperation(key, input, out output, ref objectStoreContext);
->>>>>>> a7077a19
 
         /// <summary>
         /// Trim an existing list so it only contains the specified range of elements.
@@ -373,17 +367,12 @@
         /// <param name="objectStoreContext"></param>
         /// <returns></returns>
         public GarnetStatus ListInsert<TObjectContext>(byte[] key, ArgSlice input, out ObjectOutputHeader output, ref TObjectContext objectStoreContext)
-<<<<<<< HEAD
-            where TObjectContext : ITsavoriteContext<byte[], IGarnetObject, SpanByte, GarnetObjectStoreOutput, long>
+            where TObjectContext : ITsavoriteContext<byte[], IGarnetObject, SpanByte, GarnetObjectStoreOutput, long, ObjectStoreFunctions>
         {
             var status = RMWObjectStoreOperation(key, input, out output, ref objectStoreContext);
             itemBroker.HandleCollectionUpdate(key);
             return status;
         }
-=======
-            where TObjectContext : ITsavoriteContext<byte[], IGarnetObject, SpanByte, GarnetObjectStoreOutput, long, ObjectStoreFunctions>
-            => RMWObjectStoreOperation(key, input, out output, ref objectStoreContext);
->>>>>>> a7077a19
 
         /// <summary>
         /// Returns the element at index.
