--- conflicted
+++ resolved
@@ -454,81 +454,6 @@
             return status;
         }
 
-<<<<<<< HEAD
-=======
-
-        /// <summary>
-        /// Iterates fields of Hash key and their associated values using a cursor,
-        /// a match pattern and count parameters
-        /// </summary>
-        /// <param name="key"></param>
-        /// <param name="cursor"></param>
-        /// <param name="match"></param>
-        /// <param name="count"></param>
-        /// <param name="items"></param>
-        /// <param name="objectStoreContext"></param>
-        public unsafe GarnetStatus HashScan<TObjectContext>(ArgSlice key, long cursor, string match, long count, out ArgSlice[] items, ref TObjectContext objectStoreContext)
-             where TObjectContext : ITsavoriteContext<byte[], IGarnetObject, ObjectInput, GarnetObjectStoreOutput, long, ObjectSessionFunctions, ObjectStoreFunctions, ObjectStoreAllocator>
-        {
-            items = default;
-
-            if (key.Length == 0)
-                return GarnetStatus.OK;
-
-            if (string.IsNullOrEmpty(match))
-                match = "*";
-
-            // Prepare the payload
-            var payloadSlice = scratchBufferManager.CreateArgSlice(sizeof(int));
-            *(int*)payloadSlice.ptr = ObjectScanCountLimit;
-
-            var payloadLength = sizeof(int);
-
-            ArgSlice tmp;
-            // Write match
-            var matchPatternValue = Encoding.ASCII.GetBytes(match.Trim());
-            fixed (byte* matchKeywordPtr = CmdStrings.MATCH, matchPatterPtr = matchPatternValue)
-            {
-                tmp = scratchBufferManager.FormatScratchAsResp(0, new ArgSlice(matchKeywordPtr, CmdStrings.MATCH.Length),
-                    new ArgSlice(matchPatterPtr, matchPatternValue.Length));
-            }
-            payloadLength += tmp.Length;
-
-            // Write count
-            var countBytes = Encoding.ASCII.GetBytes(count.ToString());
-            fixed (byte* countPtr = CmdStrings.COUNT, countValuePtr = countBytes)
-            {
-                tmp = scratchBufferManager.FormatScratchAsResp(0, new ArgSlice(countPtr, CmdStrings.COUNT.Length),
-                    new ArgSlice(countValuePtr, countBytes.Length));
-            }
-            payloadLength += tmp.Length;
-
-            var inputPayload = scratchBufferManager.GetSliceFromTail(payloadLength);
-
-            // Prepare the input
-            var input = new ObjectInput
-            {
-                header = new RespInputHeader
-                {
-                    type = GarnetObjectType.Hash,
-                    HashOp = HashOperation.HSCAN,
-                },
-                arg1 = 4,
-                arg2 = (int)cursor,
-                payload = inputPayload,
-            };
-
-            var outputFooter = new GarnetObjectStoreOutput { spanByteAndMemory = new SpanByteAndMemory(null) };
-            var status = ReadObjectStoreOperationWithOutput(key.ToArray(), ref input, ref objectStoreContext, ref outputFooter);
-
-            items = default;
-            if (status == GarnetStatus.OK)
-                items = ProcessRespArrayOutput(outputFooter, out _, isScanOutput: true);
-
-            return status;
-        }
-
->>>>>>> 4cae2670
         /// <summary>
         /// Sets the specified fields to their respective values in the hash stored at key.
         /// Values of specified fields that exist in the hash are overwritten.
