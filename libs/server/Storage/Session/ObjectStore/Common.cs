--- conflicted
+++ resolved
@@ -36,14 +36,10 @@
         unsafe GarnetStatus RMWObjectStoreOperation<TObjectContext>(byte[] key, ArgSlice input, out ObjectOutputHeader output, ref TObjectContext objectStoreContext)
             where TObjectContext : ITsavoriteContext<byte[], IGarnetObject, ObjectInput, GarnetObjectStoreOutput, long, ObjectStoreFunctions>
         {
-<<<<<<< HEAD
-            ref var _input = ref Unsafe.AsRef<ObjectInput>(input.ptr);
-=======
-            if (objectStoreContext.Session is null)
-                StorageSession.ThrowObjectStoreUninitializedException();
-
-            var _input = input.SpanByte;
->>>>>>> 2166147f
+            if (objectStoreContext.Session is null)
+                StorageSession.ThrowObjectStoreUninitializedException();
+
+            ref var _input = ref Unsafe.AsRef<ObjectInput>(input.ptr);
 
             output = new();
             var _output = new GarnetObjectStoreOutput { spanByteAndMemory = new(SpanByte.FromPinnedPointer((byte*)Unsafe.AsPointer(ref output), ObjectOutputHeader.Size)) };
@@ -75,14 +71,10 @@
         unsafe GarnetStatus RMWObjectStoreOperationWithOutput<TObjectContext>(byte[] key, ArgSlice input, ref TObjectContext objectStoreContext, ref GarnetObjectStoreOutput outputFooter)
             where TObjectContext : ITsavoriteContext<byte[], IGarnetObject, ObjectInput, GarnetObjectStoreOutput, long, ObjectStoreFunctions>
         {
-<<<<<<< HEAD
-            ref var _input = ref Unsafe.AsRef<ObjectInput>(input.ptr);
-=======
-            if (objectStoreContext.Session is null)
-                StorageSession.ThrowObjectStoreUninitializedException();
-
-            var _input = input.SpanByte;
->>>>>>> 2166147f
+            if (objectStoreContext.Session is null)
+                StorageSession.ThrowObjectStoreUninitializedException();
+
+            ref var _input = ref Unsafe.AsRef<ObjectInput>(input.ptr);
 
             // Perform RMW on object store
             var status = objectStoreContext.RMW(ref key, ref _input, ref outputFooter);
@@ -109,14 +101,10 @@
         unsafe GarnetStatus ReadObjectStoreOperationWithOutput<TObjectContext>(byte[] key, ArgSlice input, ref TObjectContext objectStoreContext, ref GarnetObjectStoreOutput outputFooter)
             where TObjectContext : ITsavoriteContext<byte[], IGarnetObject, ObjectInput, GarnetObjectStoreOutput, long, ObjectStoreFunctions>
         {
-<<<<<<< HEAD
-            ref var _input = ref Unsafe.AsRef<ObjectInput>(input.ptr);
-=======
-            if (objectStoreContext.Session is null)
-                StorageSession.ThrowObjectStoreUninitializedException();
-
-            var _input = input.SpanByte;
->>>>>>> 2166147f
+            if (objectStoreContext.Session is null)
+                StorageSession.ThrowObjectStoreUninitializedException();
+
+            ref var _input = ref Unsafe.AsRef<ObjectInput>(input.ptr);
 
             // Perform read on object store
             var status = objectStoreContext.Read(ref key, ref _input, ref outputFooter);
@@ -262,18 +250,12 @@
         /// <param name="objectStoreContext"></param>
         /// <returns></returns>
         unsafe GarnetStatus ReadObjectStoreOperation<TObjectContext>(byte[] key, ArgSlice input, out ObjectOutputHeader output, ref TObjectContext objectStoreContext)
-<<<<<<< HEAD
         where TObjectContext : ITsavoriteContext<byte[], IGarnetObject, ObjectInput, GarnetObjectStoreOutput, long, ObjectStoreFunctions>
         {
-            ref var _input = ref Unsafe.AsRef<ObjectInput>(input.ptr);
-=======
-            where TObjectContext : ITsavoriteContext<byte[], IGarnetObject, SpanByte, GarnetObjectStoreOutput, long, ObjectStoreFunctions>
-        {
-            if (objectStoreContext.Session is null)
-                StorageSession.ThrowObjectStoreUninitializedException();
-
-            var _input = input.SpanByte;
->>>>>>> 2166147f
+            if (objectStoreContext.Session is null)
+                StorageSession.ThrowObjectStoreUninitializedException();
+
+            ref var _input = ref Unsafe.AsRef<ObjectInput>(input.ptr);
 
             output = new();
             var _output = new GarnetObjectStoreOutput { spanByteAndMemory = new(SpanByte.FromPinnedPointer((byte*)Unsafe.AsPointer(ref output), ObjectOutputHeader.Size)) };
