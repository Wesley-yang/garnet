--- conflicted
+++ resolved
@@ -1,6 +1,7 @@
 ﻿// Copyright (c) Microsoft Corporation.
 // Licensed under the MIT license.
 
+using System;
 using System.Collections.Generic;
 using System.IO;
 using System.Linq;
@@ -42,7 +43,7 @@
         {
             server.Dispose();
             TestUtils.DeleteDirectory(TestUtils.MethodTestDir);
-<<<<<<< HEAD
+            TestUtils.DeleteDirectory(Directory.GetParent(extTestDir)?.FullName);
         }
 
         /// <summary>
@@ -126,9 +127,6 @@
 
             // Verify that there are no missing combinations
             Assert.IsEmpty(missingCombinations);
-=======
-            TestUtils.DeleteDirectory(Directory.GetParent(extTestDir)?.FullName);
->>>>>>> 2dff6843
         }
 
         /// <summary>
